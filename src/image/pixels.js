/**
 * @module Image
 * @submodule Pixels
 * @for p5
 * @requires core
 */
define(function (require) {

  'use strict';

  var p5 = require('core/core');
  var Filters = require('image/filters');
  require('color/p5.Color');

  /**
   * <a href='https://developer.mozilla.org/en-US/docs/Web/JavaScript/Reference
   * /Global_Objects/Uint8ClampedArray' target='_blank'>Uint8ClampedArray</a>
<<<<<<< HEAD
   * containing the values for all the pixels in the display
   * window. These values are numbers. This array is the size of the display
   * window x4, representing the R, G, B, A values in order for each pixel,
   * moving from left to right across each row, then down each column. For
   * example, if the image is 100x100 pixels, there will be 40000. The
   * first four values (indices 0-3) in the array will be the R, G, B, A
   * values of the pixel at (0, 0). The second four values (indices 4-7) will
   * contain the R, G, B, A values of the pixel at (1, 0). More generally, to
   * set values for a pixel at (x, y):
   * <br>
   * <code>pixels[y*width+x] = r; 
   * pixels[y*width+x+1] = g;
   * pixels[y*width+x+2] = b;
   * pixels[y*width+x+3] = a;</code>
=======
   * containing the values for all the pixels in the display window.
   * These values are numbers. This array is the size (include an appropriate
   * factor for pixelDensity) of the display window x4,
   * representing the R, G, B, A values in order for each pixel, moving from
   * left to right across each row, then down each column. Retina and other
   * high denisty displays will have more pixels[] (by a factor of
   * pixelDensity^2).
   * For example, if the image is 100x100 pixels, there will be 40,000. On a
   * retina display, there will be 160,000. The first four values
   * (indices 0-3) in the array will be the R, G, B, A values of the pixel at
   * (0, 0). The second four values (indices 4-7) will contain the R, G, B, A
   * values of the pixel at (1, 0). More generally, to set values for a pixel
   * at (x, y):
   * <code><pre>var d = pixelDensity;
   * for (var i = 0; i < d; i++) {
   *   for (var j = 0; j < d; j++) {
   *     // loop over
   *     idx = 4*((y * d + j) * width * d + (x * d + i));
   *     pixels[idx] = r;
   *     pixels[idx+1] = g;
   *     pixels[idx+2] = b;
   *     pixels[idx+3] = a;
   *   }
   * }
   * </pre></code>
   * While the above method is complex, it is flexible enough to work with
   * any pixelDensity. Note that set() will automatically take care of
   * setting all the appropriate values in pixels[] for a given (x, y) at
   * any pixelDensity, but the performance may not be as fast when lots of
   * modifications are made to the pixel array.
>>>>>>> 5c81d655
   * <br><br>
   * Before accessing this array, the data must loaded with the loadPixels()
   * function. After the array data has been modified, the updatePixels()
   * function must be run to update the changes.
   * <br><br>
   * Note that this is not a standard javascript array.  This means that
   * standard javascript functions such as <code>slice()</code> or
   * <code>arrayCopy()</code> do not
   * work.
   *
   * @property pixels[]
   * @example
   * <div>
   * <code>
   * var pink = color(255, 102, 204);
   * loadPixels();
   * for (var i = 0; i < 4*(width*height/2); i+=4) {
   *   pixels[i] = red(pink);
   *   pixels[i+1] = green(pink);
   *   pixels[i+2] = blue(pink);
   *   pixels[i+3] = alpha(pink);
   * }
   * updatePixels();
   * </code>
   * </div>
   */
  p5.prototype.pixels = [];

  /**
   * Copies a region of pixels from one image to another, using a specified
   * blend mode to do the operation.<br><br>
   * Available blend modes are: BLEND | DARKEST | LIGHTEST | DIFFERENCE |
   * MULTIPLY| EXCLUSION | SCREEN | REPLACE | OVERLAY | HARD_LIGHT |
   * SOFT_LIGHT | DODGE | BURN | ADD | NORMAL
   *
   *
   * @method blend
   * @param  {p5.Image|undefined} srcImage source image
   * @param  {Integer} sx X coordinate of the source's upper left corner
   * @param  {Integer} sy Y coordinate of the source's upper left corner
   * @param  {Integer} sw source image width
   * @param  {Integer} sh source image height
   * @param  {Integer} dx X coordinate of the destination's upper left corner
   * @param  {Integer} dy Y coordinate of the destination's upper left corner
   * @param  {Integer} dw destination image width
   * @param  {Integer} dh destination image height
   * @param  {Integer} blendMode the blend mode
   *
   * @example
   * <div><code>
   * var img0;
   * var img1;
   *
   * function preload() {
   *   img0 = loadImage("assets/rockies.jpg");
   *   img1 = loadImage("assets/bricks_third.jpg");
   * }
   *
   * function setup() {
   *   background(img0);
   *   image(img1, 0, 0);
   *   blend(img1, 0, 0, 33, 100, 67, 0, 33, 100, LIGHTEST);
   * }
   * </code></div>
   * <div><code>
   * var img0;
   * var img1;
   *
   * function preload() {
   *   img0 = loadImage("assets/rockies.jpg");
   *   img1 = loadImage("assets/bricks_third.jpg");
   * }
   *
   * function setup() {
   *   background(img0);
   *   image(img1, 0, 0);
   *   blend(img1, 0, 0, 33, 100, 67, 0, 33, 100, DARKEST);
   * }
   * </code></div>
   * <div><code>
   * var img0;
   * var img1;
   *
   * function preload() {
   *   img0 = loadImage("assets/rockies.jpg");
   *   img1 = loadImage("assets/bricks_third.jpg");
   * }
   *
   * function setup() {
   *   background(img0);
   *   image(img1, 0, 0);
   *   blend(img1, 0, 0, 33, 100, 67, 0, 33, 100, ADD);
   * }
   * </code></div>
   */
  p5.prototype.blend = function() {
    this._graphics.blend.apply(this._graphics, arguments);
  };

  /**
   * Copies a region of the canvas to another region of the canvas
   * and copies a region of pixels from an image used as the srcImg parameter
   * into the canvas srcImage is specified this is used as the source. If
   * the source and destination regions aren't the same size, it will
   * automatically resize source pixels to fit the specified
   * target region.
   *
   * @method copy
   * @param  {p5.Image|undefined} srcImage source image
   * @param  {Integer} sx X coordinate of the source's upper left corner
   * @param  {Integer} sy Y coordinate of the source's upper left corner
   * @param  {Integer} sw source image width
   * @param  {Integer} sh source image height
   * @param  {Integer} dx X coordinate of the destination's upper left corner
   * @param  {Integer} dy Y coordinate of the destination's upper left corner
   * @param  {Integer} dw destination image width
   * @param  {Integer} dh destination image height
<<<<<<< HEAD
=======
   *
   * @example
   * <div><code>
   * var img;
   *
   * function preload() {
   *   img = loadImage("assets/rockies.jpg");
   * }
   *
   * function setup() {
   *   background(img0);
   *   image(img1, 0, 0);
   *   copy(7, 22, 10, 10, 35, 25, 50, 50);
   *   stroke(255);
   *   noFill();
   *   // Rectangle shows area being copied
   *   rect(7, 22, 10, 10);
   * }
   * </code></div>
>>>>>>> 5c81d655
   */
  p5.prototype.copy = function() {
    this._graphics.copy.apply(this._graphics, arguments);
  };

  /**
<<<<<<< HEAD
   * Applies a filter to the canvas
   * 
   * @method filter
   * @param  {String}           operation one of threshold, gray, invert,
   *                                      posterize and opaque. see filters.js
   *                                      for docs on each available filter
   * @param  {Number|undefined} value
=======
   * Applies a filter to the canvas.
   * <br><br>
   *
   * The presets options are:
   * <br><br>
   *
   * THRESHOLD
   * Converts the image to black and white pixels depending if they are above or
   * below the threshold defined by the level parameter. The parameter must be
   * between 0.0 (black) and 1.0 (white). If no level is specified, 0.5 is used.
   * <br><br>
   *
   * GRAY
   * Converts any colors in the image to grayscale equivalents. No parameter
   * is used.
   * <br><br>
   *
   * OPAQUE
   * Sets the alpha channel to entirely opaque. No parameter is used.
   * <br><br>
   *
   * INVERT
   * Sets each pixel to its inverse value. No parameter is used.
   * <br><br>
   *
   * POSTERIZE
   * Limits each channel of the image to the number of colors specified as the
   * parameter. The parameter can be set to values between 2 and 255, but
   * results are most noticeable in the lower ranges.
   * <br><br>
   *
   * BLUR
   * Executes a Guassian blur with the level parameter specifying the extent
   * of the blurring. If no parameter is used, the blur is equivalent to
   * Guassian blur of radius 1. Larger values increase the blur.
   * <br><br>
   *
   * ERODE
   * Reduces the light areas. No parameter is used.
   * <br><br>
   *
   * DILATE
   * Increases the light areas. No parameter is used.
   *
   * @method filter
   * @param  {String}    kind
   *
   * @param  {Number|undefined} param
   *
   *
   * @example
   * <div>
   * <code>
   * var img;
   * function preload() {
   *   img = loadImage("assets/bricks.jpg");
   * }
   * function setup() {
   *  image(img, 0, 0);
   *  filter(THRESHOLD);
   * }
   * </code>
   * </div>
   *
   * <div>
   * <code>
   * var img;
   * function preload() {
   *   img = loadImage("assets/bricks.jpg");
   * }
   * function setup() {
   *  image(img, 0, 0);
   *  filter(GRAY);
   * }
   * </code>
   * </div>
   *
   * <div>
   * <code>
   * var img;
   * function preload() {
   *   img = loadImage("assets/bricks.jpg");
   * }
   * function setup() {
   *  image(img, 0, 0);
   *  filter(OPAQUE);
   * }
   * </code>
   * </div>
   *
   * <div>
   * <code>
   * var img;
   * function preload() {
   *   img = loadImage("assets/bricks.jpg");
   * }
   * function setup() {
   *  image(img, 0, 0);
   *  filter(INVERT);
   * }
   * </code>
   * </div>
   *
   * <div>
   * <code>
   * var img;
   * function preload() {
   *   img = loadImage("assets/bricks.jpg");
   * }
   * function setup() {
   *  image(img, 0, 0);
   *  filter(POSTERIZE,3);
   * }
   * </code>
   * </div>
   *
   * <div>
   * <code>
   * var img;
   * function preload() {
   *   img = loadImage("assets/bricks.jpg");
   * }
   * function setup() {
   *  image(img, 0, 0);
   *  filter(DILATE);
   * }
   * </code>
   * </div>
   *
   * <div>
   * <code>
   * var img;
   * function preload() {
   *   img = loadImage("assets/bricks.jpg");
   * }
   * function setup() {
   *  image(img, 0, 0);
   *  filter(BLUR,3);
   * }
   * </code>
   * </div>
   *
   * <div>
   * <code>
   * var img;
   * function preload() {
   *   img = loadImage("assets/bricks.jpg");
   * }
   * function setup() {
   *  image(img, 0, 0);
   *  filter(ERODE);
   * }
   * </code>
   * </div>
>>>>>>> 5c81d655
   */
  p5.prototype.filter = function(operation, value) {
    Filters.apply(this.canvas, Filters[operation.toLowerCase()], value);
  };

  /**
   * Returns an array of [R,G,B,A] values for any pixel or grabs a section of
   * an image. If no parameters are specified, the entire image is returned.
   * Use the x and y parameters to get the value of one pixel. Get a section of
   * the display window by specifying additional w and h parameters. When
   * getting an image, the x and y parameters define the coordinates for the
   * upper-left corner of the image, regardless of the current imageMode().
   *
   * If the pixel requested is outside of the image window, [0,0,0,255] is
   * returned. To get the numbers scaled according to the current color ranges
   * and taking into account colorMode, use getColor instead of get.
   *
   * Getting the color of a single pixel with get(x, y) is easy, but not as fast
   * as grabbing the data directly from pixels[]. The equivalent statement to
<<<<<<< HEAD
   * get(x, y) using pixels[] is [ pixels[y*width+x], pixels[y*width+x+1], 
   * pixels[y*width+x+2], pixels[y*width+3] ]. See the reference for
   * pixels[] for more information.
=======
   * get(x, y) using pixels[] with pixel density d is
   * [pixels[(y*width*d+x)*d],
   * pixels[(y*width*d+x)*d+1],
   * pixels[(y*width*d+x)*d+2],
   * pixels[(y*width*d+x)*d+3] ].
   * See the reference for pixels[] for more information.
>>>>>>> 5c81d655
   *
   * @method get
   * @param  {Number}         [x] x-coordinate of the pixel
   * @param  {Number}         [y] y-coordinate of the pixel
   * @param  {Number}         [w] width
   * @param  {Number}         [h] height
   * @return {Array|p5.Image}     values of pixel at x,y in array format
   *                              [R, G, B, A] or p5.Image
   * @example
   * <div>
   * <code>
   * var img;
   * function preload() {
   *   img = loadImage("assets/rockies.jpg");
   * }
   * function setup() {
   *   image(img, 0, 0);
   *   var c = get();
   *   image(c, width/2, 0);
   * }
   * </code>
   * </div>
   *
   * <div>
   * <code>
   * var img;
   * function preload() {
   *   img = loadImage("assets/rockies.jpg");
   * }
   * function setup() {
   *   image(img, 0, 0);
   *   var c = get(50, 90);
   *   fill(c);
   *   noStroke();
   *   rect(25, 25, 50, 50);
   * }
   * </code>
   * </div>
   */
  p5.prototype.get = function(x, y, w, h){
    return this._graphics.get(x, y, w, h);
  };

  /**
   * Loads the pixel data for the display window into the pixels[] array. This
   * function must always be called before reading from or writing to pixels[].
   *
   * @method loadPixels
   * @example
   * <div>
   * <code>
   * var img;
   * function preload() {
   *   img = loadImage("assets/rockies.jpg");
   * }
   *
   * function setup() {
   *   image(img, 0, 0);
   *   var halfImage = 4 * img.width * img.height/2;
   *   loadPixels();
   *   for (var i = 0; i < halfImage; i++) {
   *     pixels[i+halfImage] = pixels[i];
   *   }
   *   updatePixels();
   * }
   * </code>
   * </div>
   */
  p5.prototype.loadPixels = function() {
    this._graphics.loadPixels();
  };

  /**
   * <p>Changes the color of any pixel, or writes an image directly to the
   * display window.</p>
   * <p>The x and y parameters specify the pixel to change and the c parameter
   * specifies the color value. This can be a p5.COlor object, or [R, G, B, A]
   * pixel array. It can also be a single grayscale value.
   * When setting an image, the x and y parameters define the coordinates for
   * the upper-left corner of the image, regardless of the current imageMode().
   * </p>
   * <p>
   * After using set(), you must call updatePixels() for your changes to
   * appear.  This should be called once all pixels have been set.
   * </p>
   * <p>Setting the color of a single pixel with set(x, y) is easy, but not as
   * fast as putting the data directly into pixels[]. The equivalent statement
   * to set(x, y, [100, 50, 10, 255]) using pixels[] is:</p>
   * <pre><code class="language-markup">pixels[4*(y*width+x)] = 100;
   * pixels[4*(y*width+x)+1] = 50;
   * pixels[4*(y*width+x)+2] = 10;
   * pixels[4*(y*width+x)+3] = 255;</code></pre>
   * <p>See the reference for pixels[] for more information.</p>
   *
   * @method set
   * @param {Number}              x x-coordinate of the pixel
   * @param {Number}              y y-coordinate of the pixel
   * @param {Number|Array|Object} c insert a grayscale value | a pixel array |
   *                                a p5.Color object | a p5.Image to copy
   * @example
   * <div>
   * <code>
   * var black = color(0);
   * set(30, 20, black);
   * set(85, 20, black);
   * set(85, 75, black);
   * set(30, 75, black);
   * updatePixels();
   * </code>
   * </div>
   *
   * <div>
   * <code>
   * for (var i = 30; i < width-15; i++) {
   *   for (var j = 20; j < height-25; j++) {
   *     var c = color(204-j, 153-i, 0);
   *     set(i, j, c);
   *   }
   * }
   * updatePixels();
   * </code>
   * </div>
   *
   * <div>
   * <code>
   * var img;
   * function preload() {
   *   img = loadImage("assets/rockies.jpg");
   * }
   *
   * function setup() {
   *   set(0, 0, img);
   *   updatePixels();
   *   line(0, 0, width, height);
   *   line(0, height, width, 0);
   * }
   * </code>
   * </div>
   */
  p5.prototype.set = function (x, y, imgOrCol) {
    this._graphics.set(x, y, imgOrCol);
  };
  /**
   * Updates the display window with the data in the pixels[] array.
   * Use in conjunction with loadPixels(). If you're only reading pixels from
   * the array, there's no need to call updatePixels() — updating is only
   * necessary to apply changes. updatePixels() should be called anytime the
   * pixels array is manipulated or set() is called.
   *
   * @method updatePixels
   * @param  {Number} [x]    x-coordinate of the upper-left corner of region
   *                         to update
   * @param  {Number} [y]    y-coordinate of the upper-left corner of region
   *                         to update
   * @param  {Number} [w]    width of region to update
   * @param  {Number} [w]    height of region to update
   * @example
   * <div>
   * <code>
   * var img;
   * function preload() {
   *   img = loadImage("assets/rockies.jpg");
   * }
   *
   * function setup() {
   *   image(img, 0, 0);
   *   var halfImage = 4 * img.width * img.height/2;
   *   loadPixels();
   *   for (var i = 0; i < halfImage; i++) {
   *     pixels[i+halfImage] = pixels[i];
   *   }
   *   updatePixels();
   * }
   * </code>
   * </div>
   */
  p5.prototype.updatePixels = function (x, y, w, h) {
    if (x === undefined && y === undefined &&
      w === undefined && h === undefined) {
      x = 0;
      y = 0;
      w = this.width;
      h = this.height;
    }
    this._graphics.updatePixels(x, y, w, h);
  };

  return p5;

});<|MERGE_RESOLUTION|>--- conflicted
+++ resolved
@@ -15,7 +15,6 @@
   /**
    * <a href='https://developer.mozilla.org/en-US/docs/Web/JavaScript/Reference
    * /Global_Objects/Uint8ClampedArray' target='_blank'>Uint8ClampedArray</a>
-<<<<<<< HEAD
    * containing the values for all the pixels in the display
    * window. These values are numbers. This array is the size of the display
    * window x4, representing the R, G, B, A values in order for each pixel,
@@ -30,38 +29,6 @@
    * pixels[y*width+x+1] = g;
    * pixels[y*width+x+2] = b;
    * pixels[y*width+x+3] = a;</code>
-=======
-   * containing the values for all the pixels in the display window.
-   * These values are numbers. This array is the size (include an appropriate
-   * factor for pixelDensity) of the display window x4,
-   * representing the R, G, B, A values in order for each pixel, moving from
-   * left to right across each row, then down each column. Retina and other
-   * high denisty displays will have more pixels[] (by a factor of
-   * pixelDensity^2).
-   * For example, if the image is 100x100 pixels, there will be 40,000. On a
-   * retina display, there will be 160,000. The first four values
-   * (indices 0-3) in the array will be the R, G, B, A values of the pixel at
-   * (0, 0). The second four values (indices 4-7) will contain the R, G, B, A
-   * values of the pixel at (1, 0). More generally, to set values for a pixel
-   * at (x, y):
-   * <code><pre>var d = pixelDensity;
-   * for (var i = 0; i < d; i++) {
-   *   for (var j = 0; j < d; j++) {
-   *     // loop over
-   *     idx = 4*((y * d + j) * width * d + (x * d + i));
-   *     pixels[idx] = r;
-   *     pixels[idx+1] = g;
-   *     pixels[idx+2] = b;
-   *     pixels[idx+3] = a;
-   *   }
-   * }
-   * </pre></code>
-   * While the above method is complex, it is flexible enough to work with
-   * any pixelDensity. Note that set() will automatically take care of
-   * setting all the appropriate values in pixels[] for a given (x, y) at
-   * any pixelDensity, but the performance may not be as fast when lots of
-   * modifications are made to the pixel array.
->>>>>>> 5c81d655
    * <br><br>
    * Before accessing this array, the data must loaded with the loadPixels()
    * function. After the array data has been modified, the updatePixels()
@@ -179,35 +146,12 @@
    * @param  {Integer} dy Y coordinate of the destination's upper left corner
    * @param  {Integer} dw destination image width
    * @param  {Integer} dh destination image height
-<<<<<<< HEAD
-=======
-   *
-   * @example
-   * <div><code>
-   * var img;
-   *
-   * function preload() {
-   *   img = loadImage("assets/rockies.jpg");
-   * }
-   *
-   * function setup() {
-   *   background(img0);
-   *   image(img1, 0, 0);
-   *   copy(7, 22, 10, 10, 35, 25, 50, 50);
-   *   stroke(255);
-   *   noFill();
-   *   // Rectangle shows area being copied
-   *   rect(7, 22, 10, 10);
-   * }
-   * </code></div>
->>>>>>> 5c81d655
    */
   p5.prototype.copy = function() {
     this._graphics.copy.apply(this._graphics, arguments);
   };
 
   /**
-<<<<<<< HEAD
    * Applies a filter to the canvas
    * 
    * @method filter
@@ -215,162 +159,6 @@
    *                                      posterize and opaque. see filters.js
    *                                      for docs on each available filter
    * @param  {Number|undefined} value
-=======
-   * Applies a filter to the canvas.
-   * <br><br>
-   *
-   * The presets options are:
-   * <br><br>
-   *
-   * THRESHOLD
-   * Converts the image to black and white pixels depending if they are above or
-   * below the threshold defined by the level parameter. The parameter must be
-   * between 0.0 (black) and 1.0 (white). If no level is specified, 0.5 is used.
-   * <br><br>
-   *
-   * GRAY
-   * Converts any colors in the image to grayscale equivalents. No parameter
-   * is used.
-   * <br><br>
-   *
-   * OPAQUE
-   * Sets the alpha channel to entirely opaque. No parameter is used.
-   * <br><br>
-   *
-   * INVERT
-   * Sets each pixel to its inverse value. No parameter is used.
-   * <br><br>
-   *
-   * POSTERIZE
-   * Limits each channel of the image to the number of colors specified as the
-   * parameter. The parameter can be set to values between 2 and 255, but
-   * results are most noticeable in the lower ranges.
-   * <br><br>
-   *
-   * BLUR
-   * Executes a Guassian blur with the level parameter specifying the extent
-   * of the blurring. If no parameter is used, the blur is equivalent to
-   * Guassian blur of radius 1. Larger values increase the blur.
-   * <br><br>
-   *
-   * ERODE
-   * Reduces the light areas. No parameter is used.
-   * <br><br>
-   *
-   * DILATE
-   * Increases the light areas. No parameter is used.
-   *
-   * @method filter
-   * @param  {String}    kind
-   *
-   * @param  {Number|undefined} param
-   *
-   *
-   * @example
-   * <div>
-   * <code>
-   * var img;
-   * function preload() {
-   *   img = loadImage("assets/bricks.jpg");
-   * }
-   * function setup() {
-   *  image(img, 0, 0);
-   *  filter(THRESHOLD);
-   * }
-   * </code>
-   * </div>
-   *
-   * <div>
-   * <code>
-   * var img;
-   * function preload() {
-   *   img = loadImage("assets/bricks.jpg");
-   * }
-   * function setup() {
-   *  image(img, 0, 0);
-   *  filter(GRAY);
-   * }
-   * </code>
-   * </div>
-   *
-   * <div>
-   * <code>
-   * var img;
-   * function preload() {
-   *   img = loadImage("assets/bricks.jpg");
-   * }
-   * function setup() {
-   *  image(img, 0, 0);
-   *  filter(OPAQUE);
-   * }
-   * </code>
-   * </div>
-   *
-   * <div>
-   * <code>
-   * var img;
-   * function preload() {
-   *   img = loadImage("assets/bricks.jpg");
-   * }
-   * function setup() {
-   *  image(img, 0, 0);
-   *  filter(INVERT);
-   * }
-   * </code>
-   * </div>
-   *
-   * <div>
-   * <code>
-   * var img;
-   * function preload() {
-   *   img = loadImage("assets/bricks.jpg");
-   * }
-   * function setup() {
-   *  image(img, 0, 0);
-   *  filter(POSTERIZE,3);
-   * }
-   * </code>
-   * </div>
-   *
-   * <div>
-   * <code>
-   * var img;
-   * function preload() {
-   *   img = loadImage("assets/bricks.jpg");
-   * }
-   * function setup() {
-   *  image(img, 0, 0);
-   *  filter(DILATE);
-   * }
-   * </code>
-   * </div>
-   *
-   * <div>
-   * <code>
-   * var img;
-   * function preload() {
-   *   img = loadImage("assets/bricks.jpg");
-   * }
-   * function setup() {
-   *  image(img, 0, 0);
-   *  filter(BLUR,3);
-   * }
-   * </code>
-   * </div>
-   *
-   * <div>
-   * <code>
-   * var img;
-   * function preload() {
-   *   img = loadImage("assets/bricks.jpg");
-   * }
-   * function setup() {
-   *  image(img, 0, 0);
-   *  filter(ERODE);
-   * }
-   * </code>
-   * </div>
->>>>>>> 5c81d655
    */
   p5.prototype.filter = function(operation, value) {
     Filters.apply(this.canvas, Filters[operation.toLowerCase()], value);
@@ -390,18 +178,9 @@
    *
    * Getting the color of a single pixel with get(x, y) is easy, but not as fast
    * as grabbing the data directly from pixels[]. The equivalent statement to
-<<<<<<< HEAD
    * get(x, y) using pixels[] is [ pixels[y*width+x], pixels[y*width+x+1], 
    * pixels[y*width+x+2], pixels[y*width+3] ]. See the reference for
    * pixels[] for more information.
-=======
-   * get(x, y) using pixels[] with pixel density d is
-   * [pixels[(y*width*d+x)*d],
-   * pixels[(y*width*d+x)*d+1],
-   * pixels[(y*width*d+x)*d+2],
-   * pixels[(y*width*d+x)*d+3] ].
-   * See the reference for pixels[] for more information.
->>>>>>> 5c81d655
    *
    * @method get
    * @param  {Number}         [x] x-coordinate of the pixel
