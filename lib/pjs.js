(function(exports) {
  //////////////////////////////////////
  ////
  //// CURRENT PROCESSING API
  ////
  //////////////////////////////////////

  //////////////////////////////////////
  ////  STRUCTURE
  //////////////////////////////////////

  exports.draw; // needed?
  exports.setup; // needed?
  exports.noLoop = function() { 
    if (pLoop) {
      pLoop = false; 
    }
  };
  exports.loop = function() {
    if (!pLoop) {
      pLoop = true;
    }
  };
  exports.pushStyle = function() {
    var curS = [];
    curS['fillStyle'] = pCurElement.context.fillStyle; // fill
    curS['strokeStyle'] = pCurElement.context.strokeStyle; // stroke
    curS['lineWidth'] = pCurElement.context.lineWidth; // strokeWeight
    // @todo tint
    curS['lineCap'] = pCurElement.context.lineCap; // strokeCap
    curS['lineJoin'] = pCurElement.context.lineJoin; // strokeJoin
    curS['pImageMode'] = pImageMode; // imageMode
    curS['pRectMode'] = pRectMode; // rectMode
    curS['pEllipseMode'] = pEllipseMode; // ellipseMode
    // @todo shapeMode
    curS['pColorMode'] = pColorMode; // colorMode
    curS['textAlign'] = pCurElement.context.textAlign; // textAlign
    curS['pTextFont'] = pTextFont;
    curS['pTextLeading'] = pTextLeading; // textLeading
    curS['pTextSize'] = pTextSize; // textSize
    curS['pTextStyle'] = pTextStyle; // textStyle
    pStyles.push(curS);
  };
  exports.popStyle = function() {
    var lastS = pStyles[pStyles.length-1];
    pCurElement.context.fillStyle = lastS['fillStyle']; // fill
    pCurElement.context.strokeStyle = lastS['strokeStyle']; // stroke
    pCurElement.context.lineWidth = lastS['lineWidth']; // strokeWeight
    // @todo tint
    pCurElement.context.lineCap = lastS['lineCap']; // strokeCap
    pCurElement.context.lineJoin = lastS['lineJoin']; // strokeJoin
    pImageMode = lastS['pImageMode']; // imageMode
    pRectMode = lastS['pRectMode']; // rectMode
    pEllipseMode = lastS['pEllipseMode']; // elllipseMode
    // @todo shapeMode
    pColorMode = lastS['pColorMode']; // colorMode
    pCurElement.context.textAlign = lastS['textAlign']; // textAlign
    pTextFont = lastS['pTextFont'];
    pTextLeading = lastS['pTextLeading']; // textLeading
    pTextSize = lastS['pTextSize']; // textSize
    pTextStyle = lastS['pTextStyle']; // textStyle
    pStyles.pop();
  }

  //////////////////////////////////////
  ////  ENVIRONMENT
  //////////////////////////////////////

  exports.frameCount = 0;
  exports.frameRate = 30;
  exports.height = 100;
  exports.width = 100;
  exports.focused = true;

  window.onfocus = function() {
    exports.focused = true;
  }
  window.onblur = function() {
    exports.focused = false;
  }
  // exports.focused
  exports.cursor = function(type) {
    var cursor = 'auto';
    if (type == CROSS || type == HAND || type == MOVE || type == TEXT || type == WAIT) {
      cursor = type;
    }
    document.getElementsByTagName('body')[0].style.cursor = cursor; 
  }
  exports.displayHeight = screen.height;
  exports.displayWidth = screen.width;
  exports.getFrameRate = function() {
    return frameRate;
  }
  exports.setFrameRate = function(fps) { 
    frameRate = fps; 
    clearInterval(pUpdateInterval);
    pUpdateInterval = setInterval(pUpdate, 1000/frameRate);
  }
  exports.noCursor = function() {
    document.getElementsByTagName('body')[0].style.cursor = 'none';
  }


  //////////////////////////////////////
  ////  DATA
  //////////////////////////////////////

  //// STRING FUNCTIONS ////////////////

  exports.join = function(list, separator) {
    return list.join(separator);
  }
  exports.match =  function(str, reg) {
    return str.match(reg);
  }
  exports.matchAll = function(str, reg) {
    var re = new RegExp(reg, "g");
    match = re.exec(str);
    var matches = []
    while (match != null) {
      matches.push(match);
      // matched text: match[0]
      // match start: match.index
      // capturing group n: match[n]
      match = re.exec(str);
    }
    return matches;
  }
  exports.nf = function() { 
    if (arguments[0] instanceof Array) {
      var a = arguments[1];
      var b = arguments[2];
      return arguments[0].map(function(x) { return doNf(x, a, b);});
    } else {
      return doNf.apply(this, arguments);
    }
  }
  function doNf() {
    var num = arguments[0]
    var neg = (num < 0);
    var n = neg ? num.toString().substring(1) : num.toString();
    var decimalInd = n.indexOf('.')
    var intPart =  decimalInd != -1 ? n.substring(0, decimalInd) : n;
    var decPart = decimalInd != -1 ? n.substring(decimalInd+1) : '';

    var str = neg ? '-' : '';
    if (arguments.length == 3) {
      for (var i=0; i<arguments[1]-intPart.length; i++) { str += '0'; }
      str += intPart;
      str += '.';
      str += decPart;
      for (var i=0; i<arguments[2]-decPart.length; i++) { str += '0'; }
      return str;
    } else {
      for (var i=0; i<max(arguments[1]-intPart.length, 0); i++) { str += '0'; }
      str += n;
      return str;
    }
  }
  exports.nfc = function() {     
    if (arguments[0] instanceof Array) {
      var a = arguments[1];
      return arguments[0].map(function(x) { return doNfc(x, a);});
    } else {
      return doNfc.apply(this, arguments);
    }
  }
  function doNfc() {
    var num = arguments[0].toString();
    var dec = num.indexOf('.');
    var rem = dec != -1 ? num.substring(dec) : '';
    var n = dec != -1 ? num.substring(0, dec) : num;
    n = n.toString().replace(/\B(?=(\d{3})+(?!\d))/g, ',');
    if (arguments.length > 1) rem = rem.substring(0, arguments[1]+1);
    return n+rem;
  }
  exports.nfp = function() {
    var nfRes = nf.apply(this, arguments);
    if (nfRes instanceof Array) {
      return nfRes.map(addNfp);
    } else {
      return addNfp(nfRes);
    }
  }
  function addNfp() {   
    return (parseFloat(arguments[0]) > 0) ? '+'+arguments[0].toString() : arguments[0].toString();
  }
  exports.nfs = function() {
    var nfRes = nf.apply(this, arguments);
    if (nfRes instanceof Array) {
      return nfRes.map(addNfs);
    } else {
      return addNfs(nfRes);
    }
  }
  function addNfs() {   
    return (parseFloat(arguments[0]) > 0) ? ' '+arguments[0].toString() : arguments[0].toString();
  }
  exports.split = function(str, delim) {
    return str.split(delim);
  }
  exports.splitTokens = function() {
    var d = (arguments.length > 0) ? arguments[1] : /\s/g;
    return arguments[0].split(d).filter(function(n){return n});
  }
  exports.trim = function(str) {
    if (str instanceof Array) {
      return str.map(trim);
    } else return str.trim();
  }

  //// ARRAY FUNCTIONS /////////////////

  exports.append = function(array, value) {
    array.push(value);
    return array;
  }
  exports.arrayCopy = function(src, a, b, c, d) { //src, srcPosition, dst, dstPosition, length
    if (typeof d !== 'undefined') { 
      for (var i=a; i<min(a+d, srpCurElement.length); i++) {
        b[dstPosition+i] = src[i];
      }
    } 
    else if (typeof b !== 'undefined') { //src, dst, length
      a = srpCurElement.slice(0, min(b, srpCurElement.length)); 
    }
    else { //src, dst
      a = srpCurElement.slice(0);  
    }
  }
  exports.concat = function(list0, list1) {
    return list0.concat(list1);
  }
  exports.reverse = function(list) {
    return list.reverse();
  }
  exports.shorten = function(list) { 
    list.pop();
    return list;
  }
  exports.sort = function(list, count) {
    var arr = count ? list.slice(0, min(count, list.length)) : list;
    var rest = count ? list.slice(min(count, list.length)) : [];
    if (typeof arr[0] === 'string') {
      arr = arr.sort();
    } else {
      arr = arr.sort(function(a,b){return a-b});
    }
    return arr.concat(rest);
  }
  exports.splice = function(list, value, index) {
    return list.splice(index,0,value);
  }
  exports.subset = function(list, start, count) {
    if (typeof count !== 'undefined') return list.slice(start, start+count);
    else return list.slice(start, list.length-1);
  }

  //////////////////////////////////////
  ////  SHAPE
  //////////////////////////////////////

  //// 2D PRIMITIVES ///////////////////

  exports.arc = function() {
    // pend todo
  };
  exports.ellipse = function(a, b, c, d) {
    var vals = pModeAdjust(a, b, c, d, pEllipseMode);
    var kappa = .5522848,
      ox = (vals.w / 2) * kappa, // control point offset horizontal
      oy = (vals.h / 2) * kappa, // control point offset vertical
      xe = vals.x + vals.w,      // x-end
      ye = vals.y + vals.h,      // y-end
      xm = vals.x + vals.w / 2,  // x-middle
      ym = vals.y + vals.h / 2;  // y-middle
    pCurElement.context.beginPath();
    pCurElement.context.moveTo(vals.x, ym);
    pCurElement.context.bezierCurveTo(vals.x, ym - oy, xm - ox, vals.y, xm, vals.y);
    pCurElement.context.bezierCurveTo(xm + ox, vals.y, xe, ym - oy, xe, ym);
    pCurElement.context.bezierCurveTo(xe, ym + oy, xm + ox, ye, xm, ye);
    pCurElement.context.bezierCurveTo(xm - ox, ye, vals.x, ym + oy, vals.x, ym);
    pCurElement.context.closePath();
    pCurElement.context.fill();
    pCurElement.context.stroke();
  };
  exports.line = function(x1, y1, x2, y2) {
    if (pCurElement.context.strokeStyle === 'none') {
      return;
    }
    pCurElement.context.beginPath();
    pCurElement.context.moveTo(x1, y1);
    pCurElement.context.lineTo(x2, y2);
    pCurElement.context.stroke();
  };
  exports.point = function(x, y) {
    var s = pCurElement.context.strokeStyle;
    var f = pCurElement.context.fillStyle;
    if (s === 'none') {
      return;
    }
    x = Math.round(x);
    y = Math.round(y);
    pCurElement.context.fillStyle = s;
    if (pCurElement.context.lineWidth > 1) {
      pCurElement.context.beginPath();
      pCurElement.context.arc(x, y, pCurElement.context.lineWidth / 2, 0, TWO_PI, false);
      pCurElement.context.fill();
    } else {
      pCurElement.context.fillRect(x, y, 1, 1);
    }
    pCurElement.context.fillStyle = f;
  };
  exports.quad = function(x1, y1, x2, y2, x3, y3, x4, y4) {
    pCurElement.context.beginPath();
    pCurElement.context.moveTo(x1, y1);
    pCurElement.context.lineTo(x2, y2);
    pCurElement.context.lineTo(x3, y3);
    pCurElement.context.lineTo(x4, y4);
    pCurElement.context.closePath();
    pCurElement.context.fill();
    pCurElement.context.stroke();
  };
  exports.rect = function(a, b, c, d) {
    var vals = pModeAdjust(a, b, c, d, pRectMode);
    pCurElement.context.beginPath();
    pCurElement.context.rect(vals.x, vals.y, vals.w, vals.h);
    pCurElement.context.fill();
    pCurElement.context.stroke();
  };
  exports.triangle = function(x1, y1, x2, y2, x3, y3) {
    pCurElement.context.beginPath();
    pCurElement.context.moveTo(x1, y1);
    pCurElement.context.lineTo(x2, y2);
    pCurElement.context.lineTo(x3, y3);
    pCurElement.context.closePath();
    pCurElement.context.fill();
    pCurElement.context.stroke();
  }

  //// CURVES //////////////////////////

  exports.bezier = function(x1, y1, x2, y2, x3, y3, x4, y4) {
    pCurElement.context.beginPath();
    pCurElement.context.moveTo(x1, y1);
    pCurElement.context.bezierCurveTo(x2, y2, x3, y3, x4, y4);
    pCurElement.context.stroke();
  }
  exports.bezierDetail = function() {
    // TODO
  }
  exports.bezierPoint = function() {
    // TODO
  }
  exports.bezierTangent = function() {
    // TODO
  }
  exports.curve = function() {
    // TODO
  }
  exports.curveDetail = function() {
    // TODO
  }
  exports.curvePoint = function() {
    // TODO
  }
  exports.curveTangent = function() {
    // TODO
  }
  exports.curveTightness = function() {
    // TODO
  }

  //// ATTRIBUTES //////////////////////

  exports.ellipseMode = function(m) {
    if (m == exports.CORNER || m == exports.CORNERS || m == exports.RADIUS || m == exports.CENTER) {
      pEllipseMode = m;
    }
  }
  exports.noSmooth = function() {
    pCurElement.context.mozImageSmoothingEnabled = false;
    pCurElement.context.webkitImageSmoothingEnabled = false;
  }
  exports.rectMode = function(m) {
    if (m == exports.CORNER || m == exports.CORNERS || m == exports.RADIUS || m == exports.CENTER) {
      pRectMode = m;
    }
  }
  exports.smooth = function() {
    pCurElement.context.mozImageSmoothingEnabled = true;
    pCurElement.context.webkitImageSmoothingEnabled = true;
  }
  exports.strokeCap = function(cap) {
    if (cap == exports.ROUND || cap == exports.SQUARE || cap == exports.PROJECT) {
      pCurElement.context.lineCap=cap;
    }
  }
  exports.strokeJoin = function(join) {
    if (join == exports.ROUND || join == exports.BEVEL || join == exports.MITER) {
      pCurElement.context.lineJoin = join;
    }
  }
  exports.strokeWeight = function(w) {
    if (typeof w === 'undefined' || w === 0)
      pCurElement.context.lineWidth = 0.0001; // hack because lineWidth 0 doesn't work
    else pCurElement.context.lineWidth = w;
  }

  //// VERTEX //////////////////////////

  exports.beginContour = function() {
    // TODO
  }
  exports.beginShape = function(kind) {
    if (kind == exports.POINTS || kind == exports.LINES || kind == exports.TRIANGLES || kind == exports.TRIANGLE_FAN 
      || kind == exports.TRIANGLE_STRIP || kind == exports.QUADS || kind == exports.QUAD_STRIP)
      pShapeKind = kind;
    else pShapeKind = null; 
    pShapeInited = true;
    pCurElement.context.beginPath();
  }
  exports.bezierVertex = function(x1, y1, x2, y2, x3, y3) {
    pCurElement.context.bezierCurveTo(x1, y1, x2, y2, x3, y3);
  }
  exports.curveVertex = function() {
    // TODO
  }
  exports.endContour = function() {
    // TODO
  }
  exports.endShape = function(mode) {
    if (mode == exports.CLOSE) {
      pCurElement.context.closePath();
      pCurElement.context.fill();
    } 
    pCurElement.context.stroke();
  }
  exports.quadraticVertex = function(cx, cy, x3, y3) {
    pCurElement.context.quadraticCurveTo(cx, cy, x3, y3);
  }
  exports.vertex = function(x, y) {
    if (pShapeInited) {
      pCurElement.context.moveTo(x, y);
    } else {
      pCurElement.context.lineTo(x, y); // pend this is where check for kind and do other stuff
    }
    pShapeInited = false;
  }

  //////////////////////////////////////
  ////  INPUT
  //////////////////////////////////////

  //// MOUSE ///////////////////////////

<<<<<<< HEAD
  exports.mouseX = 0;
  exports.mouseY = 0;
=======
  exports.mouseX = 0
  exports.mouseY = 0
>>>>>>> 1cc846c6
  exports.pmouseX = 0;
  exports.pmouseY = 0;
  exports.mouseButton = 0;
  var pMousePressed = false;

  exports.isMousePressed = function() {
    return pMousePressed;
  };
  function pUpdateMouseCoords(e) {
    pmouseX = exports.mouseX;
    pmouseY = exports.mouseY;
    exports.mouseX = e.clientX;// - parseInt(pCurElement.elt.style.left, 10);
    exports.mouseY = e.clientY;// - parseInt(pCurElement.elt.style.top, 10);
    // console.log(mouseX+' '+mouseY);
    // console.log('mx = '+mouseX+' my = '+mouseY);
  };
  function pSetMouseButton(e) {
   exports.mouseButton = exports.LEFT;
    if (e.button == 1) {
      exports.mouseButton = exports.CENTER;
    } else if (e.button == 2) {
      exports.mouseButton = exports.RIGHT;
    }
  };

  //// KEYBOARD ////////////////////////

  exports.key = '';
  exports.keyCode = 0; 
  var pKeyPressed = false;

  exports.isKeyPressed = function() {
    return pKeyPressed;
  }
  function pSetupInput() {
    document.body.onmousemove=function(e){
      pUpdateMouseCoords(e);
      if (typeof mouseMoved === 'function')
        mouseMoved(e);
      if (pMousePressed && typeof mouseDragged === 'function')
        mouseDragged(e);
    }
    document.body.onmousedown=function(e){
      pMousePressed = true;
      pSetMouseButton(e);
      if (typeof mousePressed === 'function')
        mousePressed(e);
    }
    document.body.onmouseup=function(e){
      pMousePressed = false;
      if (typeof mouseReleased === 'function')
        mouseReleased(e);
    }
    document.body.onmouseclick=function(e){
      if (typeof mouseClicked === 'function')
        mouseClicked(e);
    }
    document.body.onmousewheel=function(e){
      if (typeof mouseWheel === 'function')
        mouseWheel(e);
    }
    document.body.onkeydown=function(e){
      pKeyPressed = true;
      exports.keyCode = e.keyCode;
      exports.key = String.fromCharCode(e.keyCode);
      if (typeof keyPressed === 'function')
        keyPressed(e);
    }
    document.body.onkeyup=function(e){
      pKeyPressed = false;
      if (typeof keyReleased === 'function')
        keyReleased(e);
    }
    document.body.onkeypress=function(e){
      if (typeof keyTyped === 'function')
        keyTyped(e);
    }
  }

  //// FILES ///////////////////////////

  //BufferedReader
  exports.createInput = function() {
    // TODO
  }
  exports.createReader = function() {
    // TODO
  }
  exports.loadBytes = function() {
    // TODO
  }
  exports.loadJSON = function(file, callback) {
    var req = new XMLHttpRequest();  
    req.overrideMimeType('application/json');  
    req.open('GET', 'data/'+file);  
    req.onreadystatechange = function () {
      if(req.readyState === 4) {
        if(req.status === 200 || req.status == 0) {
          if (typeof callback !== 'undefined') callback();
          return JSON.parse(req.responseText);
        }
      }
    }
    req.send(null);
  }
  exports.loadStrings = function(file, callback) {
    var req = new XMLHttpRequest();
    req.open('GET', 'data/'+file, true);
    req.onreadystatechange = function () {
      if(req.readyState === 4) {
        if(req.status === 200 || req.status == 0) {
          if (typeof callback !== 'undefined') callback();
          return req.responseText.match(/[^\r\n]+/g);
        }
      }
    }
    req.send(null);
  }
  exports.loadTable = function () {
    // TODO
  }
  /*exports.loadXML = function() {
    var req = new XMLHttpRequest();  
    req.overrideMimeType('application/json');  
    req.overrideMimeType('text/xml');
    req.open('GET', 'data/'+file, false);  
    req.onreadystatechange = function () {
      if(req.readyState === 4) {
        if(req.status === 200 || req.status == 0) {
          console.log(JSON.parse(req.responseXML));
          return JSON.parse(req.responseXML);
        }
      }
    }
    req.send(null);
  }*/
  exports.open = function() {
    // TODO
  }
  exports.parseXML = function() {
    // TODO
  }
  exports.saveTable = function() {
    // TODO
  }
  exports.selectFolder = function() {
    // TODO
  }
  exports.selectInput = function() {
    // TODO
  }

  //// TIME & DATE /////////////////////

  exports.day = function() {
    return new Date().getDate();
  }
  exports.hour = function() {
    return new Date().getHours();
  }
  exports.millis = function() {
    return new Date().getTime() - pStartTime;
  }
  exports.month = function() {
    return new Date().getMonth();
  }
  exports.second = function() {
    return new Date().getSeconds();
  }
  exports.year = function() {
    return new Date().getFullYear();
  }

  //////////////////////////////////////
  ////  OUTPUT
  //////////////////////////////////////

  //// TEXT AREA ///////////////////////
  exports.print = console.log.bind(console);
  exports.println = console.log.bind(console);

  //// IMAGE ///////////////////////////

  exports.save = function() {
    exports.open(pCurElement.toDataURL());
  }

  //// FILES ///////////////////////////

  exports.pWriters = [];
  exports.beginRaw = function() {
    // TODO
  }
  exports.beginRecord = function() {
    // TODO
  }
  exports.createOutput = function() {
    // TODO
  }
  exports.createWriter  = function(name) {
    if (pWriters.indexOf(name) == -1) { // check it doesn't already exist
      pWriters['name'] = new PrintWriter(name);
    }
  }
  exports.endRaw = function() {
    // TODO
  }
  exports.endRecord  = function() {
    // TODO
  }
  exports.PrintWriter = function(name) {
     this.name = name;
     this.content = '';
     this.print = function(data) { this.content += data; };
     this.println = function(data) { this.content += data + '\n'; };
     this.flush = function() { this.content = ''; };
     this.close = function() { writeFile(this.content); };
  }
  exports.saveBytes = function() {
    // TODO
  }
  exports.saveJSONArray = function() {
    // TODO
  }
  exports.saveJSONObject = function() {
    // TODO
  }
  exports.saveStream = function() {
    // TODO
  }
  exports.saveStrings = function(list) {
    writeFile(list.join('\n'));
  }
  exports.saveXML = function() {
    // TODO
  }
  exports.selectOutput = function() {
    // TODO
  }
  exports.writeFile = function(content) {
    exports.open('data:text/json;charset=utf-8,' + escape(content), 'download'); 
  }

  //////////////////////////////////////
  //// TRANSFORM
  //////////////////////////////////////

  exports.applyMatrix = function(n00, n01, n02, n10, n11, n12) {
    pCurElement.context.transform(n00, n01, n02, n10, n11, n12);
    var m = pMatrices[pMatrices.length-1];
    m = pMultiplyMatrix(m, [n00, n01, n02, n10, n11, n12]);
  }
  exports.popMatrix = function() { 
    pCurElement.context.restore(); 
    pMatrices.pop();
  }
  exports.printMatrix = function() {
    console.log(pMatrices[pMatrices.length-1]);
  }
  exports.pushMatrix = function() { 
    pCurElement.context.save(); 
    pMatrices.push([1,0,0,1,0,0]);
  }
  exports.resetMatrix = function() { 
    pCurElement.context.setTransform();
    pMatrices[pMatrices.length-1] = [1,0,0,1,0,0]; 
  }
  exports.rotate = function(r) { 
    pCurElement.context.rotate(r); 
    var m = pMatrices[pMatrices.length-1];
    var c = Math.cos(r);
    var s = Math.sin(r);
    var m11 = m[0] * c + m[2] * s;
    var m12 = m[1] * c + m[3] * s;
    var m21 = m[0] * -s + m[2] * c;
    var m22 = m[1] * -s + m[3] * c;
    m[0] = m11;
    m[1] = m12;
    m[2] = m21;
    m[3] = m22;
  }
  exports.scale = function(x, y) { 
    pCurElement.context.scale(x, y); 
    var m = pMatrices[pMatrices.length-1];
    m[0] *= x;
    m[1] *= x;
    m[2] *= y;
    m[3] *= y;
  }
  exports.shearX = function(angle) {
    pCurElement.context.transform(1, 0, tan(angle), 1, 0, 0);
    var m = pMatrices[pMatrices.length-1];
    m = pMultiplyMatrix(m, [1, 0, tan(angle), 1, 0, 0]);
  }
  exports.shearY = function(angle) {
    pCurElement.context.transform(1, tan(angle), 0, 1, 0, 0);
    var m = pMatrices[pMatrices.length-1];
    m = pMultiplyMatrix(m, [1, tan(angle), 0, 1, 0, 0]);
  }
  exports.translate = function(x, y) { 
    pCurElement.context.translate(x, y); 
    var m = pMatrices[pMatrices.length-1];
    m[4] += m[0] * x + m[2] * y;
    m[5] += m[1] * x + m[3] * y;
  }

  //////////////////////////////////////
  ////  COLOR
  //////////////////////////////////////

  //// SETTING /////////////////////////

  exports.background = function() { 
    var c = getNormalizedColor(arguments);
    // save out the fill
    var curFill = pCurElement.context.fillStyle;
    // create background rect
    pCurElement.context.fillStyle = getCSSRGBAColor(c);
    pCurElement.context.fillRect(0, 0, width, height);
    // reset fill
    pCurElement.context.fillStyle = curFill;
  }
  exports.clear = function() {
    pCurElement.context.clearRect(0, 0, width, height);
  }
  exports.colorMode = function(mode) {
    if (mode == exports.RGB || mode == exports.HSB)
      pColorMode = mode; 
  }
  exports.fill = function() {
    var c = getNormalizedColor(arguments);
    pCurElement.context.fillStyle = getCSSRGBAColor(c);
  }
  exports.noFill = function() {
    pCurElement.context.fillStyle = 'none';
  }
  exports.noStroke = function() {
    pCurElement.context.strokeStyle = 'none';
  }
  exports.stroke = function() {
    var c = getNormalizedColor(arguments);
    pCurElement.context.strokeStyle = getCSSRGBAColor(c);
  }

  //// CREATING & READING //////////////

  exports.alpha = function(rgb) {
    if (rgb.length > 3) return rgb[3];
    else return 255;
  }
  exports.blue = function(rgb) { 
    if (rgb.length > 2) return rgb[2];
    else return 0;
  }
  exports.brightness = function(hsv) {
    if (rgb.length > 2) return rgb[2];
    else return 0;
  }
  exports.color = function() {
    return getNormalizedColor(arguments);
  }
  exports.green = function(rgb) { 
    if (rgb.length > 2) return rgb[1];
    else return 0;
  }
  exports.hue = function(hsv) { 
    if (rgb.length > 2) return rgb[0];
    else return 0;
  }
  exports.lerpColor = function(c1, c2, amt) {
    var c = [];
    for (var i=0; i<c1.length; i++) {
      c.push(lerp(c1[i], c2[i], amt));
    }
    return c;
  }
  exports.red = function(rgb) { 
    if (rgb.length > 2) return rgb[0];
    else return 0;
  }
  exports.saturation = function(hsv) { 
    if (hsv.length > 2) return hsv[1];
    else return 0;
  }

  //////////////////////////////////////
  ////  IMAGE
  //////////////////////////////////////

  //// PIMAGE //////////////////////////

  exports.createImage = function(w, h, format) {
    return new PImage(w, h);
  } //pend format?
  function PImage(w, h) {
    this.image = pCurElement.context.createImageData(w,h); 
    this.pixels = [];
    this.updatePixelArray();
  }
  PImage.prototype.loadPixels = function() { 
    this.image = context.createImageData(imageData); 
    this.updatePixelArray();
  };
  PImage.prototype.updatePixelArray = function() {  
    for (var i=0; i<this.data.length; i+=4) {
      this.pixels.push([this.data[i], this.data[i+1], this.data[i+2], this.data[i+3]]);
    }
  }
  PImage.prototype.updatePixels = function() {
    for (var i=0; i<this.pixels; i+=4) {
      for (var j=0; j<4; j++) {
        this.data[4*i+j] = this.pixels[i][j];
      }
    }
  };
  PImage.prototype.resize = function() {
    // TODO
  };
  PImage.prototype.get = function(x, y, w, h) {
    var wp = w ? w : 1;
    var hp = h ? h : 1;
    var vals = [];
    for (var j=y; j<y+hp; j++) {
      for (var i=x; i<x+wp; i++) {
        vals.push(this.pixels[j*this.width+i]);
      }
    }
  }
  PImage.prototype.set = function() {
    // TODO
    // writes a color to any pixel or writes an image into another
  };
  PImage.prototype.mask = function() {
    // TODO
    // Masks part of an image with another image as an alpha channel
  };
  PImage.prototype.filter = function() {
    // TODO
    // Converts the image to grayscale or black and white
  };
  PImage.prototype.copy = function() {
    // TODO
    // Copies the entire image
  };
  PImage.prototype.blend = function() {
    // TODO
    // Copies a pixel or rectangle of pixels using different blending modes
  };
  PImage.prototype.save = function() {
    // TODO
    // Saves the image to a TIFF, TARGA, PNG, or JPEG file*/
  };
  exports.PImage = PImage;

  //// LOADING & DISPLAYING //////////////////

  exports.image = function(img, a, b, c, d) { 
    if (typeof c !== 'undefined' && typeof d !== 'undefined') {
      var vals = pModeAdjust(a, b, c, d, pImageMode);
      pCurElement.context.drawImage(img, vals.x, vals.y, vals.w, vals.h);
    } else {
      pCurElement.context.drawImage(img, a, b);
    }
  }
  exports.imageMode = function(m) {
    if (m == exports.CORNER || m == exports.CORNERS || m == exports.CENTER) pImageMode = m;
  }
  exports.loadImage = function(path, callback) { 
    var imgObj = new Image();
    imgObj.onload = function() {
      if (typeof callback !== 'undefined') callback();
    }
    imgObj.src = path;
    return imgObj;
  }

  //// PIXELS ////////////////////////////////

  exports.pixels = [];
  exports.blend = function() {
    // TODO
  }
  exports.copy = function() {
    // TODO
  }
  exports.filter = function() {
    // TODO
  }
  exports.get = function(x, y, w, h) {
    var pix = pCurElement.context.getImageData(0, 0, width, height).data.slice(0);
    if (typeof w !== 'undefined' && typeof h !== 'undefined') {
      var region = [];
      for (var j=0; j<h; j++) {
        for (var i=0; i<w; i++) {
          region[i*w+j] = pix[(y+j)*width+(x+i)]; 
        }
      }
      return region;
    }
    else if (typeof x !== 'undefined' && typeof y !== 'undefined') {
      if (x >= 0 && x < width && y >= 0 && y < height) {
        return pix[y*width+x].data;
      } else {
        return [0, 0, 0, 255];
      }
    }
    else { return pix; }
  }
  exports.loadPixels = function() { 
    pixels = pCurElement.context.getImageData(0, 0, width, height).data.slice(0); // pend should this be 0,0 or  pCurElement.offsetLeft,pCurElement.offsetTop?
  }
  exports.set = function() {
    // TODO
  }
  exports.updatePixels = function() {
    if (typeof pixels !== 'undefined') {
      var imgd = pCurElement.context.getImageData(x, y, width, height);
      imgd = pixels;
      context.putImageData(imgd, 0, 0);
    }
  }

  //////////////////////////////////////
  ////  TYPOGRAPHY
  //////////////////////////////////////

  //// LOADING & DISPLAYING ////////////
  /*
    text(str, x, y)
    text(str, x1, y1, x2, y2)
  */
  exports.text = function() {
    pCurElement.context.font=pTextStyle+' '+pTextSize+'px '+pTextFont;
    if (arguments.length == 3) {
      pCurElement.context.fillText(arguments[0], arguments[1], arguments[2]);
    } else if (arguments.length == 5) {
      var words = arguments[0].split(' ');
      var line = '';
      var vals = pModeAdjust(arguments[1], arguments[2], arguments[3], arguments[4], pRectMode);
      vals.y += pTextLeading;
      for(var n = 0; n < words.length; n++) {
        var testLine = line + words[n] + ' ';
        var metrics = pCurElement.context.measureText(testLine);
        var testWidth = metrics.width;
        if (vals.y > vals.h) {
          break;
        }
        else if (testWidth > vals.w && n > 0) {
          pCurElement.context.fillText(line, vals.x, vals.y);
          line = words[n] + ' ';
          vals.y += pTextLeading;
        }
        else {
          line = testLine;
        }
      }
      if (vals.y <= vals.h) pCurElement.context.fillText(line, vals.x, vals.y);
    }
  }

  //// ATTRIBUTES //////////////////////
  exports.NORMAL = 'normal', exports.ITALIC = 'italic', exports.BOLD = 'bold';
  exports.textAlign = function(a) {
    if (a == exports.LEFT || a == exports.RIGHT || a == exports.CENTER) pCurElement.context.textAlign = a;
  }
  exports.textFont = function(str) {
    pTextFont = str; //pend temp?
  }
  exports.textHeight = function(s) {
    return pCurElement.context.measureText(s).height;
  }
  exports.textLeading = function(l) {
    pTextLeading = l;
  }
  exports.textSize = function(s) {
    pTextSize = s;
  }
  exports.textStyle = function(s) {
    if (s == exports.NORMAL || s == exports.ITALIC || s == exports.BOLD) {
      pTextStyle = s;
    }
  }
  exports.textWidth = function(s) {
    return pCurElement.context.measureText(s).width;
  }


  //////////////////////////////////////
  ////  MATH
  //////////////////////////////////////

  //// CALCULATION /////////////////////
  /** @module Math */
  /** returns abs value */
  exports.abs = function(n) { return Math.abs(n); }
  exports.ceil = function(n) { return Math.ceil(n); }
  exports.constrain = function(n, l, h) { return max(min(n, h), l); }
  exports.dist = function(x1, y1, x2, y2) {
    var xs = x2-x1;
    var ys = y2-y1;
    return Math.sqrt( xs*xs + ys*ys );
  }
  exports.exp = function(n) { return Math.exp(n); }
  exports.floor = function(n) { return Math.floor(n); }
  exports.lerp = function(start, stop, amt) {
    return amt*(stop-start)+start;
  }
  exports.log = function(n) { return Math.log(n); }
  exports.mag = function(x, y) { return Math.sqrt(x*x+y*y); }
  exports.map = function(n, start1, stop1, start2, stop2) {
    return ((n-start1)/(stop1-start1))*(stop2-start2)+start2;
  }
  exports.max = function(a, b) { return Math.max(a, b); }
  exports.min = function(a, b) { return Math.min(a, b); }
  exports.norm = function(n, start, stop) { return map(n, start, stop, 0, 1); }
  exports.pow = function(n, e) { return Math.pow(n, e); }
  exports.sq = function(n) { return n*n; }
  exports.sqrt = function(n) { return Math.sqrt(n); }

  //// TRIGONOMETRY ////////////////////

  exports.acos = function(x) { return Math.acos(x); }
  exports.asin = function(x) { return Math.asin(x); }
  exports.atan = function(x) { return Math.atan(x); }
  exports.atan2 = function(y, x) { return Math.atan2(y, x); }
  exports.cos = function(x) { return Math.cos(x); }
  exports.degrees = function(x) { return 360.0*x/(2*Math.PI); }
  exports.radians = function(x) { return 2*Math.PI*x/360.0; }
  exports.sin = function(x) { return Math.sin(x); }
  exports.tan = function(x) { return Math.tan(x); }

  //// RANDOM //////////////////////////

  exports.random = function(x, y) {
    // might want to use this kind of check instead:
    // if (arguments.length === 0) {
    if (typeof x !== 'undefined' && typeof y !== 'undefined') {
      return (y-x)*Math.random()+x;
    } else if (typeof x !== 'undefined') { 
      return x*Math.random();
    } else {
      return Math.random();
    }
  }

  //////////////////////////////////////
  ////
  ////  CONSTANTS
  ////
  //////////////////////////////////////

  exports.HALF_PI = Math.PI*0.5;
  exports.PI = Math.PI;
  exports.QUARTER_PI = Math.PI*0.25;
  exports.TAU = Math.PI*2.0;
  exports.TWO_PI = Math.PI*2.0;

  exports.CORNER = 'corner', CORNERS = 'corners', exports.RADIUS = 'radius';
  exports.RIGHT = 'right', exports.LEFT = 'left', exports.CENTER = 'center';
  exports.POINTS = 'points', exports.LINES = 'lines', exports.TRIANGLES = 'triangles', exports.TRIANGLE_FAN = 'triangles_fan',
  exports.TRIANGLE_STRIP = 'triangles_strip', exports.QUADS = 'quads', exports.QUAD_STRIP = 'quad_strip';
  exports.CLOSE = 'close';
  exports.OPEN = 'open', exports.CHORD = 'chord', exports.PIE = 'pie';
  exports.SQUARE = 'butt', exports.ROUND = 'round', exports.PROJECT = 'square'; // PEND: careful this is counterintuitive
  exports.BEVEL = 'bevel', exports.MITER = 'miter';
  exports.RGB = 'rgb', exports.HSB = 'hsb';
  exports.AUTO = 'auto';
  exports.CROSS = 'crosshair', exports.HAND = 'pointer', exports.MOVE = 'move', exports.TEXT = 'text', exports.WAIT = 'wait';


  //////////////////////////////////////
  ////
  //// EXTENSIONS
  ////
  //////////////////////////////////////

  //// MISC ////////////////////////////

  //// PVector  ////////////////////////

  function PVector(x, y, z) {
    this.x = x || 0;
    this.y = y || 0;
    this.z = z || 0;
  }

  PVector.prototype.set = function (x, y, z) {
    if (x instanceof PVector) { return this.set(x.x, x.y, x.z); }
    if (x instanceof Array) { return this.set(x[0], x[1], x[2]); }
    this.x = x || 0;
    this.y = y || 0;
    this.z = z || 0;
  }

  PVector.prototype.get = function () {
    return new PVector(this.x, this.y, this.z);
  }

  PVector.prototype.add = function (x, y, z) {
    if (x instanceof PVector) { return this.add(x.x, x.y, x.z); }
    if (x instanceof Array) { return this.add(x[0], x[1], x[2]); }
    this.x += x || 0;
    this.y += y || 0;
    this.z += z || 0;
    return this;
  }

  PVector.prototype.sub = function (x, y, z) {
    if (x instanceof PVector) { return this.sub(x.x, x.y, x.z); }
    if (x instanceof Array) { return this.sub(x[0], x[1], x[2]); }
    this.x -= x || 0;
    this.y -= y || 0;
    this.z -= z || 0;
    return this;
  }

  PVector.prototype.mult = function (n) {
    this.x *= n || 0;
    this.y *= n || 0;
    this.z *= n || 0;
    return this;
  }

  PVector.prototype.div = function (n) {
    this.x /= n;
    this.y /= n;
    this.z /= n;
    return this; 
  }

  PVector.prototype.mag = function () {
    return Math.sqrt(this.magSq());
  }

  PVector.prototype.magSq = function () {
    var x = this.x, y = this.y, z = this.z;
    return (x * x + y * y + z * z);
  }

  PVector.prototype.dot = function (x, y, z) {
    if (x instanceof PVector) {
      return this.dot(x.x, x.y, x.z);
    }
    return this.x * (x || 0) +
           this.y * (y || 0) +
           this.z * (z || 0);
  }

  PVector.prototype.cross = function (v) {
    var x = this.y * v.z - this.z * v.y;
    var y = this.z * v.x - this.x * v.z;
    var z = this.x * v.y - this.y * v.x;
    return new PVector(x, y, z);
  }

  PVector.prototype.dist = function (v) {
    var d = v.get().sub(this);
    return d.mag();
  }

  PVector.prototype.normalize = function () {
    return this.div(this.mag());
  }

  PVector.prototype.limit = function (l) {
    var mSq = this.magSq();
    if(mSq > l*l) {
      this.div(Math.sqrt(mSq)); //normalize it
      this.mult(l);
    }
    return this;
  }

  PVector.prototype.setMag = function (n) {
    return this.normalize().mult(n);
  }

  PVector.prototype.heading = function () {
    return Math.atan2(this.y, this.x);
  }

  PVector.prototype.rotate2D = function (a) {
    var newHeading = this.heading() + a;
    var mag = this.mag();
    this.x = Math.cos(newHeading) * mag;
    this.y = Math.sin(newHeading) * mag;
    return this;
  }

  PVector.prototype.lerp = function (x, y, z, amt) {
    if (x instanceof PVector) {
      return this.lerp(x.x, x.y, x.z, y);
    }
    this.x += (x - this.x) * amt || 0;
    this.y += (y - this.y) * amt || 0;
    this.z += (z - this.z) * amt || 0;
    return this;
  }

  PVector.prototype.array = function () {
    return [this.x || 0, this.y || 0, this.z || 0];
  }


  // Static Methods

  PVector.random2D = function () {
    //TODO:
  }

  PVector.random3D = function () {
    //TODO:
  }

  PVector.add = function (v1, v2) {
    return v1.get().add(v2);
  }

  PVector.sub = function (v1, v2) {
    return v1.get().sub(v2);
  }

  PVector.mult = function (v, n) {
    return v.get().mult(n);
  }

  PVector.div = function (v, n) {
    return v.get().div(n);
  }

  PVector.dot = function (v1, v2) {
    return v1.dot(v2);
  }

  PVector.cross = function (v1, v2) {
    return v1.cross(v2);
  }

  PVector.dist = function (v1,v2) {
    return v1.dist(v2);
  }

  PVector.lerp = function (v1, v2, amt) {
    return v1.get().lerp(v2, amt);
  }

  PVector.angleBetween = function (v1, v2) {
    return Math.acos((v1.dot(v2))/(v1.mag() * v2.mag()));
   
  }

  exports.PVector = PVector;

  //// PElement ////////////////////////

  function PElement(elt) {
    this.elt = elt;
    this.width = this.elt.offsetWidth;
    this.height = this.elt.offsetHeight;
    this.elt.style.position = 'absolute';
    this.x = 0;
    this.y = 0;
    this.elt.style.left = this.x+ 'px';
    this.elt.style.top = this.y+ 'px';
    if (elt instanceof HTMLCanvasElement) {
      this.context = elt.getContext('2d');
    }
  }
  PElement.prototype.html = function(html) {
    this.elt.innerHTML = html;
  };
  PElement.prototype.position = function(x, y) {
    this.x = x;
    this.y = y;
    this.elt.style.left = x+'px';
    this.elt.style.top = y+'px';
  };
  PElement.prototype.size = function(w, h) {
    var aW = w, aH = h;
    if (aW != AUTO || aH != AUTO) {
      if (aW == AUTO) aW = h * this.elt.width / this.elt.height;
      else if (aH == AUTO) aH = w * this.elt.height / this.elt.width;
      if (this.elt instanceof HTMLCanvasElement) { // set diff for cnv vs normal div
        this.elt.setAttribute('width', aW);
        this.elt.setAttribute('height', aH);
      } else {
        this.elt.style.width = aW;
        this.elt.style.height = aH;
      }
      this.width = this.elt.offsetWidth;
      this.height = this.elt.offsetHeight;
      if (pCurElement.elt == this.elt) {
        width = this.elt.offsetWidth;
        height = this.elt.offsetHeight;
      }
    }
  };
  PElement.prototype.style = function(s) {
    this.elt.style.cssText += s;
  };
  PElement.prototype.id = function(id) {
    this.elt.id = id;
  };
  PElement.prototype.class = function(c) {
    this.elt.className = c;
  };
  PElement.prototype.show = function() {
    this.elt.display = 'block';
  }
  PElement.prototype.hide = function() {
    this.elt.style.display = 'none';
  }
  PElement.prototype.mousePressed = function(fxn) {
    var _this = this; this.elt.addEventListener('click', function(e){fxn(e, _this);}, false);
  }; // pend false?
  PElement.prototype.mouseOver = function(fxn) {
    var _this = this; this.elt.addEventListener('mouseover', function(e){fxn(e, _this);}, false);
  };
  PElement.prototype.mouseOut = function(fxn) {
    var _this = this; this.elt.addEventListener('mouseout', function(e){fxn(e, _this);}, false);
  };
  exports.PElement = PElement;

  //// CREATE //////////////////////////

  exports.createGraphics = function(w, h, isDefault) {
    //console.log('create canvas');
    var c = document.createElement('canvas');
    c.setAttribute('width', w);
    c.setAttribute('height', h);
    if (isDefault) {
      c.id = 'defaultCanvas';
    } else { // remove the default canvas if new one is created
      var defaultCanvas = document.getElementById('defaultCanvas');
      if (defaultCanvas) {
        defaultCanvas.parentNode.removeChild(defaultCanvas);
      }
    }
    document.body.appendChild(c);

    var cnv =  new PElement(c);
    context(cnv);
    pApplyDefaults();
    pSetupInput();

    return cnv;
  }
  exports.createElement = function(html) {
    var elt = document.createElement('div');
    elt.innerHTML = html;
    document.body.appendChild(elt);
    c =  new PElement(elt);
    context(c);
    return c;
  }
  exports.createDOMImage = function(src, alt) {
    var elt = document.createElement('img');
    elt.src = src;
    if (typeof alt !== 'undefined') {
      elt.alt = alt;
    }
    document.body.appendChild(elt);
    context(c);
    return c;
  }

  //// CONTEXT /////////////////////////

  exports.context = function(e) {
    var obj;
    if (typeof e == 'string' || e instanceof String) {
      var elt = document.getElementById(e);
      obj = elt ? new PElement(elt) : null;
    } else obj = e;
    console.log(obj)
    if (typeof obj !== 'undefined') {
      pCurElement = obj;
      width = obj.elt.offsetWidth;
      height = obj.elt.offsetHeight;
      console.log(width, height)
      if (typeof pCurElement.context !== 'undefined') pCurElement.context.setTransform(1, 0, 0, 1, 0, 0);
    }
  }

  //// ACCESS //////////////////////////
  exports.get = function(e) {
    var res = document.getElementById(e);
    if (res) return [new PElement(res)];
    else {
      res = document.getElementsByClassName(e);
      if (res) {
        var arr = [];
        for(var i = 0, resl = res.length; i != resl; arr.push(new PElement(res[i++])));
        return arr;
      }  
    }
    return [];
  }

  //////////////////////////////////////
  ////
  //// CORE PJS STUFF
  //// 
  //////////////////////////////////////

  var pCurElement;
  var pShapeKind = null, pShapeInited = false;
  var pFill = false;
  var pLoop = true;
  var pStartTime;
  var pUpdateInterval;
  var pRectMode = exports.CORNER, pImageMode = exports.CORNER;
  var pEllipseMode = exports.CENTER;
  var pMatrices = [[1,0,0,1,0,0]];
  var pTextLeading = 15;
  var pTextFont = 'sans-serif'
  var pTextSize = 12;
  var pTextStyle = exports.NORMAL;
  var pColorMode = exports.RGB;
  var pStyles = [];
<<<<<<< HEAD
  
  
  var pSketches = [];  
  exports.register = function(sketch) {
    pSketches[pSketches.length] = sketch;
    if (typeof sketch.setup === 'function') {
      sketch.setup();
    } else console.log("sketch must include a setup function")
  }
  
=======

>>>>>>> 1cc846c6
  exports.onload = function() {
    pCreate();
  };
  function pCreate() {
    exports.createGraphics(800, 600, true); // default canvas
    pStartTime = new Date().getTime();
<<<<<<< HEAD
    if (typeof setup === 'function' || 0 < pSketches.length) {
      if (typeof setup === 'function') setup();
    } else console.log("sketch must include a setup function")
      pUpdateInterval = setInterval(pUpdate, 1000/frameRate);
=======
    if (typeof setup === 'function') setup();
    else console.log("sketch must include a setup function");
    pUpdateInterval = setInterval(pUpdate, 1000/frameRate);
>>>>>>> 1cc846c6
    pDraw();
  }
  function pApplyDefaults() {
    pCurElement.context.fillStyle = '#FFFFFF';
    pCurElement.context.strokeStyle = '#000000';
    pCurElement.context.lineCap=exports.ROUND;
  }
  function pUpdate() {
    frameCount++;
  }
  function pDraw() {
    if (pLoop) {
      setTimeout(function() {
        requestAnimationFrame(pDraw);
      }, 1000 / frameRate);
    }
    // call draw
    if (typeof draw === 'function') draw();
    for (i = 0; i < pSketches.length; i++) {
      pSketches[i].draw();
    }
    pCurElement.context.setTransform(1, 0, 0, 1, 0, 0);
  }
  function pModeAdjust(a, b, c, d, mode) {
    if (mode == exports.CORNER) {
      return { x: a, y: b, w: c, h: d };
    } else if (mode == exports.CORNERS) {
      return { x: a, y: b, w: c-a, h: d-b };
    } else if (mode == exports.RADIUS) {
      return { x: a-c, y: b-d, w: 2*c, h: 2*d };
    } else if (mode == exports.CENTER) {
      return { x: a-c*0.5, y: b-d*0.5, w: c, h: d };
    }
  }
  function pMultiplyMatrix(m1, m2) {
    var result = [];
    for(var j = 0; j < m2.length; j++) {
      result[j] = [];
      for(var k = 0; k < m1[0].length; k++) {
        var sum = 0;
        for(var i = 0; i < m1.length; i++) {
          sum += m1[i][k] * m2[j][i];
        }
        result[j].push(sum);
      }
    }
    return result;
  }

  //////////////////////////////////////
  ////
  //// MISC HELPER FXNS
  ////
  //////////////////////////////////////

  /**
  * getNormalizedColor For a number of different inputs,
  *                    returns a color formatted as [r, g, b, a]
  *
  * @param {'array-like' object} args An 'array-like' object that
  *                                   represents a list of arguments
  *                                  
  * @return {Array} returns a color formatted as [r, g, b, a]
  *                 input        ==> output
  *                 g            ==> [g, g, g, 255]
  *                 g,a          ==> [g, g, g, a]
  *                 r, g, b      ==> [r, g, b, 255]
  *                 r, g, b, a   ==> [r, g, b, a]
  *                 [g]          ==> [g, g, g, 255]
  *                 [g, a]       ==> [g, g, g, a]
  *                 [r, g, b]    ==> [r, g, b, 255]
  *                 [r, g, b, a] ==> [r, g, b, a]
  */
  function getNormalizedColor(args) {
    var r, g, b, a, rgba;
    var _args = typeof args[0].length === 'number' ? args[0] : args;
    if (_args.length >= 3) {
      r = _args[0];
      g = _args[1];
      b = _args[2];
      a = typeof _args[3] === 'number' ? _args[3] : 255;
    } else {
      r = g = b = _args[0];
      a = typeof _args[1] === 'number' ? _args[1] : 255;
    }
    if (pColorMode == exports.HSB) {
      rgba = hsv2rgb(r, g, b).concat(a);
    } else {
      rgba = [r, g, b, a];
    }

    return rgba;
  }

  /**
  * getCSSRGBAColor For a number of different inputs,
  *                 returns a CSS rgba color string: 'rgba(r, g, b, a)'
  *
  * @param {Array} An [r, g, b [, a]] color array
  *                                  
  * @return {String} a CSS rgba color string: 'rgba(r, g, b, a)'
  */
  function getCSSRGBAColor(arr) {
    var a = arr.map(function(val) {
      return Math.floor(val);
    });
    var alpha = a[3] ? (a[3]/255.0) : 1;
    return 'rgba('+a[0]+','+a[1]+','+a[2]+','+ alpha +')';
  }

  function rgb2hsv(r,g,b) {
    var computedH = 0;
    var computedS = 0;
    var computedV = 0;
    //remove spaces from input RGB values, convert to int
    var r = parseInt( (''+r).replace(/\s/g,''),10 ); 
    var g = parseInt( (''+g).replace(/\s/g,''),10 ); 
    var b = parseInt( (''+b).replace(/\s/g,''),10 ); 
    if ( r==null || g==null || b==null ||
        isNaN(r) || isNaN(g)|| isNaN(b) ) {
      alert ('Please enter numeric RGB values!');
      return;
    }
    if (r<0 || g<0 || b<0 || r>255 || g>255 || b>255) {
      alert ('RGB values must be in the range 0 to 255.');
      return;
    }
    r=r/255; g=g/255; b=b/255;
    var minRGB = Math.min(r,Math.min(g,b));
    var maxRGB = Math.max(r,Math.max(g,b));
    // Black-gray-white
    if (minRGB==maxRGB) {
      computedV = minRGB;
      return [0,0,computedV];
    }
    // Colors other than black-gray-white:
    var d = (r==minRGB) ? g-b : ((b==minRGB) ? r-g : b-r);
    var h = (r==minRGB) ? 3 : ((b==minRGB) ? 1 : 5);
    computedH = 60*(h - d/(maxRGB - minRGB));
    computedS = (maxRGB - minRGB)/maxRGB;
    computedV = maxRGB;
    return [computedH,computedS,computedV];
  }

  function hsv2rgb(h,s,v) {
    // Adapted from http://www.easyrgb.com/math.html
    // hsv values = 0 - 1, rgb values = 0 - 255
    var r, g, b;
    var RGB = new Array();
    if(s==0){
      RGB = [Math.round(v*255), Math.round(v*255), Math.round(v*255)]; 
    }else{
      // h must be < 1
      var var_h = h * 6;
      if (var_h==6) var_h = 0;
      //Or ... var_i = floor( var_h )
      var var_i = Math.floor( var_h );
      var var_1 = v*(1-s);
      var var_2 = v*(1-s*(var_h-var_i));
      var var_3 = v*(1-s*(1-(var_h-var_i)));
      if(var_i==0){ 
        var_r = v; 
        var_g = var_3; 
        var_b = var_1;
      }else if(var_i==1){ 
        var_r = var_2;
        var_g = v;
        var_b = var_1;
      }else if(var_i==2){
        var_r = var_1;
        var_g = v;
        var_b = var_3
      }else if(var_i==3){
        var_r = var_1;
        var_g = var_2;
        var_b = v;
      }else if (var_i==4){
        var_r = var_3;
        var_g = var_1;
        var_b = v;
      }else{ 
        var_r = v;
        var_g = var_1;
        var_b = var_2
      }
      RGB= [Math.round(var_r * 255), Math.round(var_g * 255), Math.round(var_b * 255)];
    }
    return RGB;  
  };
  }(window));
<|MERGE_RESOLUTION|>--- conflicted
+++ resolved
@@ -454,13 +454,8 @@
 
   //// MOUSE ///////////////////////////
 
-<<<<<<< HEAD
-  exports.mouseX = 0;
-  exports.mouseY = 0;
-=======
   exports.mouseX = 0
   exports.mouseY = 0
->>>>>>> 1cc846c6
   exports.pmouseX = 0;
   exports.pmouseY = 0;
   exports.mouseButton = 0;
@@ -1481,7 +1476,6 @@
   var pTextStyle = exports.NORMAL;
   var pColorMode = exports.RGB;
   var pStyles = [];
-<<<<<<< HEAD
   
   
   var pSketches = [];  
@@ -1492,25 +1486,16 @@
     } else console.log("sketch must include a setup function")
   }
   
-=======
-
->>>>>>> 1cc846c6
   exports.onload = function() {
     pCreate();
   };
   function pCreate() {
     exports.createGraphics(800, 600, true); // default canvas
     pStartTime = new Date().getTime();
-<<<<<<< HEAD
     if (typeof setup === 'function' || 0 < pSketches.length) {
       if (typeof setup === 'function') setup();
     } else console.log("sketch must include a setup function")
       pUpdateInterval = setInterval(pUpdate, 1000/frameRate);
-=======
-    if (typeof setup === 'function') setup();
-    else console.log("sketch must include a setup function");
-    pUpdateInterval = setInterval(pUpdate, 1000/frameRate);
->>>>>>> 1cc846c6
     pDraw();
   }
   function pApplyDefaults() {
