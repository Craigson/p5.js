<<<<<<< HEAD
/*! p5.min.js v0.2.22 July 29, 2014 */
=======
/*! p5.js v0.2.22 July 30, 2014 */
>>>>>>> f43984c3
var shim = function (require) {
    window.requestDraw = function () {
      return window.requestAnimationFrame || window.webkitRequestAnimationFrame || window.mozRequestAnimationFrame || window.oRequestAnimationFrame || window.msRequestAnimationFrame || function (callback, element) {
        window.setTimeout(callback, 1000 / 60);
      };
    }();
  }({});
var constants = function (require) {
    var PI = Math.PI;
    return {
      ARROW: 'default',
      CROSS: 'crosshair',
      HAND: 'pointer',
      MOVE: 'move',
      TEXT: 'text',
      WAIT: 'wait',
      HALF_PI: PI / 2,
      PI: PI,
      QUARTER_PI: PI / 4,
      TAU: PI * 2,
      TWO_PI: PI * 2,
      DEGREES: 'degrees',
      RADIANS: 'radians',
      CORNER: 'corner',
      CORNERS: 'corners',
      RADIUS: 'radius',
      RIGHT: 'right',
      LEFT: 'left',
      CENTER: 'center',
      POINTS: 'points',
      LINES: 'lines',
      TRIANGLES: 'triangles',
      TRIANGLE_FAN: 'triangles_fan',
      TRIANGLE_STRIP: 'triangles_strip',
      QUADS: 'quads',
      QUAD_STRIP: 'quad_strip',
      CLOSE: 'close',
      OPEN: 'open',
      CHORD: 'chord',
      PIE: 'pie',
      PROJECT: 'square',
      SQUARE: 'butt',
      ROUND: 'round',
      BEVEL: 'bevel',
      MITER: 'miter',
      RGB: 'rgb',
      HSB: 'hsb',
      AUTO: 'auto',
      ALT: 18,
      BACKSPACE: 8,
      CONTROL: 17,
      DELETE: 46,
      DOWN_ARROW: 40,
      ENTER: 13,
      ESCAPE: 27,
      LEFT_ARROW: 37,
      OPTION: 18,
      RETURN: 13,
      RIGHT_ARROW: 39,
      SHIFT: 16,
      TAB: 9,
      UP_ARROW: 38,
      BLEND: 'normal',
      ADDITIVE: 'lighter',
      DARKEST: 'darken',
      LIGHTEST: 'lighten',
      DIFFERENCE: 'difference',
      EXCLUSION: 'exclusion',
      MULTIPLY: 'multiply',
      SCREEN: 'screen',
      REPLACE: 'source-over',
      OVERLAY: 'overlay',
      HARD_LIGHT: 'hard-light',
      SOFT_LIGHT: 'soft-light',
      DODGE: 'color-dodge',
      BURN: 'color-burn',
      NORMAL: 'normal',
      ITALIC: 'italic',
      BOLD: 'bold',
      LINEAR: 'linear',
      QUADRATIC: 'quadratic',
      BEZIER: 'bezier',
      CURVE: 'curve'
    };
  }({});
var core = function (require, shim, constants) {
    'use strict';
    var constants = constants;
    var p5 = function (sketch, node) {
      this._setupDone = false;
      this._pixelDensity = window.devicePixelRatio || 1;
      this._startTime = new Date().getTime();
      this._userNode = node;
      this._curElement = null;
      this._elements = [];
      this._preloadCount = 0;
      this._updateInterval = 0;
      this._isGlobal = false;
      this._loop = true;
      this.styles = [];
      this._defaultCanvasSize = {
        width: 100,
        height: 100
      };
      this._events = {
        'mousemove': null,
        'mousedown': null,
        'mouseup': null,
        'click': null,
        'mousewheel': null,
        'mouseover': null,
        'mouseout': null,
        'keydown': null,
        'keyup': null,
        'keypress': null,
        'touchstart': null,
        'touchmove': null,
        'touchend': null
      };
      this._start = function () {
        if (this._userNode) {
          if (typeof this._userNode === 'string') {
            this._userNode = document.getElementById(this._userNode);
          }
        }
        this.createCanvas(this._defaultCanvasSize.width, this._defaultCanvasSize.height, true);
        var userPreload = this.preload || window.preload;
        var context = this._isGlobal ? window : this;
        if (userPreload) {
          this._preloadFuncs.forEach(function (f) {
            context[f] = function (path) {
              return context._preload(f, path);
            };
          });
          userPreload();
          if (this._preloadCount === 0) {
            this._setup();
            this._runFrames();
            this._draw();
          }
        } else {
          this._setup();
          this._runFrames();
          this._draw();
        }
      }.bind(this);
      this._preload = function (func, path) {
        var context = this._isGlobal ? window : this;
        context._setProperty('_preloadCount', context._preloadCount + 1);
        return p5.prototype[func].call(context, path, function (resp) {
          context._setProperty('_preloadCount', context._preloadCount - 1);
          if (context._preloadCount === 0) {
            context._setup();
            context._runFrames();
            context._draw();
          }
        });
      }.bind(this);
      this._setup = function () {
        var context = this._isGlobal ? window : this;
        if (typeof context.preload === 'function') {
          this._preloadFuncs.forEach(function (f) {
            context[f] = p5.prototype[f];
          });
        }
        if (typeof context.setup === 'function') {
          context.setup();
        }
        var reg = new RegExp(/(^|\s)p5_hidden(?!\S)/g);
        var canvases = document.getElementsByClassName('p5_hidden');
        for (var i = 0; i < canvases.length; i++) {
          var k = canvases[i];
          k.style.visibility = '';
          k.className = k.className.replace(reg, '');
        }
        this._setupDone = true;
      }.bind(this);
      this._draw = function () {
        var userSetup = this.setup || window.setup;
        var now = new Date().getTime();
        this._frameRate = 1000 / (now - this._lastFrameTime);
        this._lastFrameTime = now;
        var userDraw = this.draw || window.draw;
        if (this._loop) {
          if (this._drawInterval) {
            clearInterval(this._drawInterval);
          }
          this._drawInterval = setTimeout(function () {
            window.requestDraw(this._draw.bind(this));
          }.bind(this), 1000 / this._targetFrameRate);
        }
        if (typeof userDraw === 'function') {
          this.push();
          if (typeof userSetup === 'undefined') {
            this.scale(this._pixelDensity, this._pixelDensity);
          }
          userDraw();
          this.pop();
        }
      }.bind(this);
      this._runFrames = function () {
        if (this._updateInterval) {
          clearInterval(this._updateInterval);
        }
        this._updateInterval = setInterval(function () {
          this._setProperty('frameCount', this.frameCount + 1);
        }.bind(this), 1000 / this._targetFrameRate);
      }.bind(this);
      this._setProperty = function (prop, value) {
        this[prop] = value;
        if (this._isGlobal) {
          window[prop] = value;
        }
      }.bind(this);
      this.remove = function () {
        if (this._curElement) {
          this._loop = false;
          if (this._drawInterval) {
            clearTimeout(this._drawInterval);
          }
          if (this._updateInterval) {
            clearTimeout(this._updateInterval);
          }
          for (var ev in this._events) {
            window.removeEventListener(ev, this._events[ev]);
          }
          for (var i = 0; i < this._elements.length; i++) {
            var e = this._elements[i];
            if (e.elt.parentNode) {
              e.elt.parentNode.removeChild(e.elt);
            }
            for (var elt_ev in e._events) {
              e.elt.removeEventListener(elt_ev, e._events[elt_ev]);
            }
          }
          var self = this;
          this._removeFuncs.forEach(function (f) {
            self[f]();
          });
          if (this._isGlobal) {
            for (var p in p5.prototype) {
              delete window[p];
            }
            for (var p2 in this) {
              if (this.hasOwnProperty(p2)) {
                delete window[p2];
              }
            }
          }
        }
      };
      for (var k in constants) {
        p5.prototype[k] = constants[k];
      }
      if (!sketch) {
        this._isGlobal = true;
        for (var p in p5.prototype) {
          if (typeof p5.prototype[p] === 'function') {
            var ev = p.substring(2);
            if (!this._events.hasOwnProperty(ev)) {
              window[p] = p5.prototype[p].bind(this);
            }
          } else {
            window[p] = p5.prototype[p];
          }
        }
        for (var p2 in this) {
          if (this.hasOwnProperty(p2)) {
            window[p2] = this[p2];
          }
        }
      } else {
        sketch(this);
      }
      for (var e in this._events) {
        var f = this['on' + e];
        if (f) {
          var m = f.bind(this);
          window.addEventListener(e, m);
          this._events[e] = m;
        }
      }
      var self = this;
      window.addEventListener('focus', function () {
        self._setProperty('focused', true);
      });
      window.addEventListener('blur', function () {
        self._setProperty('focused', false);
      });
      if (document.readyState === 'complete') {
        this._start();
      } else {
        window.addEventListener('load', this._start.bind(this), false);
      }
    };
    p5.prototype._preloadFuncs = [
      'loadJSON',
      'loadImage',
      'loadStrings',
      'loadXML',
      'loadShape'
    ];
    p5.prototype._removeFuncs = [];
    p5.prototype._registerPreloadFunc = function (func) {
      p5.prototype._preloadFuncs.push(func);
    }.bind(this);
    p5.prototype._registerRemoveFunc = function (func) {
      p5.prototype._removeFuncs.push(func);
    }.bind(this);
    return p5;
  }({}, shim, constants);
var p5Color = function (require, core, constants) {
    var p5 = core;
    var constants = constants;
    p5.Color = function (pInst, vals) {
      if (vals instanceof Array) {
        this.rgba = vals;
      } else {
        var norm = p5.Color.getNormalizedColor.apply(pInst, vals);
        if (pInst._colorMode === constants.HSB) {
          this.hsba = norm;
          this.rgba = p5.Color.getRGB(this.hsba);
        } else {
          this.rgba = norm;
        }
      }
      this.colorString = p5.Color.getColorString(this.rgba);
    };
    p5.Color.getNormalizedColor = function () {
      var isRGB = this._colorMode === constants.RGB;
      var maxArr = isRGB ? this._maxRGB : this._maxHSB;
      if (arguments[0] instanceof Array) {
        return p5.Color.getNormalizedColor.apply(this, arguments[0]);
      }
      var r, g, b, a;
      if (arguments.length >= 3) {
        r = arguments[0];
        g = arguments[1];
        b = arguments[2];
        a = typeof arguments[3] === 'number' ? arguments[3] : maxArr[3];
      } else {
        if (isRGB) {
          r = g = b = arguments[0];
        } else {
          r = b = arguments[0];
          g = 0;
        }
        a = typeof arguments[1] === 'number' ? arguments[1] : maxArr[3];
      }
      r *= 255 / maxArr[0];
      g *= 255 / maxArr[1];
      b *= 255 / maxArr[2];
      a *= 255 / maxArr[3];
      return [
        r,
        g,
        b,
        a
      ];
    };
    p5.Color.getRGB = function (hsba) {
      var h = hsba[0];
      var s = hsba[1];
      var v = hsba[2];
      h /= 255;
      s /= 255;
      v /= 255;
      var RGBA = [];
      if (s === 0) {
        RGBA = [
          Math.round(v * 255),
          Math.round(v * 255),
          Math.round(v * 255),
          hsba[3]
        ];
      } else {
        var var_h = h * 6;
        if (var_h === 6) {
          var_h = 0;
        }
        var var_i = Math.floor(var_h);
        var var_1 = v * (1 - s);
        var var_2 = v * (1 - s * (var_h - var_i));
        var var_3 = v * (1 - s * (1 - (var_h - var_i)));
        var var_r;
        var var_g;
        var var_b;
        if (var_i === 0) {
          var_r = v;
          var_g = var_3;
          var_b = var_1;
        } else if (var_i === 1) {
          var_r = var_2;
          var_g = v;
          var_b = var_1;
        } else if (var_i === 2) {
          var_r = var_1;
          var_g = v;
          var_b = var_3;
        } else if (var_i === 3) {
          var_r = var_1;
          var_g = var_2;
          var_b = v;
        } else if (var_i === 4) {
          var_r = var_3;
          var_g = var_1;
          var_b = v;
        } else {
          var_r = v;
          var_g = var_1;
          var_b = var_2;
        }
        RGBA = [
          Math.round(var_r * 255),
          Math.round(var_g * 255),
          Math.round(var_b * 255),
          hsba[3]
        ];
      }
      return RGBA;
    };
    p5.Color.getHSB = function (rgba) {
      var var_R = rgba[0] / 255;
      var var_G = rgba[1] / 255;
      var var_B = rgba[2] / 255;
      var var_Min = Math.min(var_R, var_G, var_B);
      var var_Max = Math.max(var_R, var_G, var_B);
      var del_Max = var_Max - var_Min;
      var H;
      var S;
      var V = var_Max;
      if (del_Max === 0) {
        H = 0;
        S = 0;
      } else {
        S = del_Max / var_Max;
        var del_R = ((var_Max - var_R) / 6 + del_Max / 2) / del_Max;
        var del_G = ((var_Max - var_G) / 6 + del_Max / 2) / del_Max;
        var del_B = ((var_Max - var_B) / 6 + del_Max / 2) / del_Max;
        if (var_R === var_Max) {
          H = del_B - del_G;
        } else if (var_G === var_Max) {
          H = 1 / 3 + del_R - del_B;
        } else if (var_B === var_Max) {
          H = 2 / 3 + del_G - del_R;
        }
        if (H < 0) {
          H += 1;
        }
        if (H > 1) {
          H -= 1;
        }
      }
      return [
        Math.round(H * 255),
        Math.round(S * 255),
        Math.round(V * 255),
        rgba[3]
      ];
    };
    p5.Color.getColorString = function (a) {
      for (var i = 0; i < 3; i++) {
        a[i] = Math.floor(a[i]);
      }
      var alpha = a[3] ? a[3] / 255 : 1;
      return 'rgba(' + a[0] + ',' + a[1] + ',' + a[2] + ',' + alpha + ')';
    };
    p5.Color.getColor = function () {
      if (arguments[0] instanceof p5.Color) {
        return arguments[0].colorString;
      } else if (arguments[0] instanceof Array) {
        return p5.Color.getColorString(arguments[0]);
      } else {
        var c = p5.Color.getNormalizedColor.apply(this, arguments);
        if (this._colorMode === constants.HSB) {
          c = p5.Color.getRGB(c);
        }
        return p5.Color.getColorString(c);
      }
    };
    return p5.Color;
  }({}, core, constants);
var p5Element = function (require, core) {
    var p5 = core;
    p5.Element = function (elt, pInst) {
      this.elt = elt;
      this._pInst = pInst;
      this._events = {};
      this.width = this.elt.offsetWidth;
      this.height = this.elt.offsetHeight;
    };
    p5.Element.prototype.parent = function (parent) {
      if (typeof parent === 'string') {
        parent = document.getElementById(parent);
      }
      parent.appendChild(this.elt);
    };
    p5.Element.prototype.id = function (id) {
      this.elt.id = id;
    };
    p5.Element.prototype.class = function (c) {
      this.elt.className += ' ' + c;
    };
    p5.Element.prototype.mousePressed = function (fxn) {
      attachListener('mousedown', fxn, this);
    };
    p5.Element.prototype.mouseReleased = function (fxn) {
      attachListener('mouseup', fxn, this);
    };
    p5.Element.prototype.mouseClicked = function (fxn) {
      attachListener('click', fxn, this);
    };
    p5.Element.prototype.mouseMoved = function (fxn) {
      attachListener('mousemove', fxn, this);
    };
    p5.Element.prototype.mouseOver = function (fxn) {
      attachListener('mouseover', fxn, this);
    };
    p5.Element.prototype.mouseOut = function (fxn) {
      attachListener('mouseout', fxn, this);
    };
    function attachListener(ev, fxn, ctx) {
      var _this = ctx;
      var f = function (e) {
        fxn(e, _this);
      };
      ctx.elt.addEventListener(ev, f, false);
      ctx._events[ev] = f;
    }
    p5.Element.prototype._setProperty = function (prop, value) {
      this[prop] = value;
    };
    return p5.Element;
  }({}, core);
var p5Graphics = function (require, core, constants) {
    var p5 = core;
    var constants = constants;
    p5.Graphics = function (elt, pInst) {
      p5.Element.call(this, elt, pInst);
      this.canvas = elt;
      if (this._pInst) {
        this._pInst._setProperty('_curElement', this);
        this._pInst._setProperty('canvas', elt);
        this._pInst._setProperty('width', this.width);
        this._pInst._setProperty('height', this.height);
      } else {
        this.canvas.style.display = 'none';
      }
      this.canvas.getContext('2d').fillStyle = '#FFFFFF';
      this.canvas.getContext('2d').strokeStyle = '#000000';
      this.canvas.getContext('2d').lineCap = constants.ROUND;
    };
    p5.Graphics.prototype = Object.create(p5.Element.prototype);
    return p5.Graphics;
  }({}, core, constants);
var filters = function (require) {
    'use strict';
    var Filters = {};
    Filters._toPixels = function (canvas) {
      if (canvas instanceof ImageData) {
        return canvas.data;
      } else {
        return canvas.getContext('2d').getImageData(0, 0, canvas.width, canvas.height).data;
      }
    };
    Filters._getARGB = function (data, i) {
      var offset = i * 4;
      return data[offset + 3] << 24 & 4278190080 | data[offset] << 16 & 16711680 | data[offset + 1] << 8 & 65280 | data[offset + 2] & 255;
    };
    Filters._setPixels = function (pixels, data) {
      var offset = 0;
      for (var i = 0, al = pixels.length; i < al; i++) {
        offset = i * 4;
        pixels[offset + 0] = (data[i] & 16711680) >>> 16;
        pixels[offset + 1] = (data[i] & 65280) >>> 8;
        pixels[offset + 2] = data[i] & 255;
        pixels[offset + 3] = (data[i] & 4278190080) >>> 24;
      }
    };
    Filters._toImageData = function (canvas) {
      if (canvas instanceof ImageData) {
        return canvas;
      } else {
        return canvas.getContext('2d').getImageData(0, 0, canvas.width, canvas.height);
      }
    };
    Filters._createImageData = function (width, height) {
      Filters._tmpCanvas = document.createElement('canvas');
      Filters._tmpCtx = Filters._tmpCanvas.getContext('2d');
      return this._tmpCtx.createImageData(width, height);
    };
    Filters.apply = function (canvas, func, filterParam) {
      var ctx = canvas.getContext('2d');
      var imageData = ctx.getImageData(0, 0, canvas.width, canvas.height);
      var newImageData = func(imageData, filterParam);
      if (newImageData instanceof ImageData) {
        ctx.putImageData(newImageData, 0, 0, 0, 0, canvas.width, canvas.height);
      } else {
        ctx.putImageData(imageData, 0, 0, 0, 0, canvas.width, canvas.height);
      }
    };
    Filters.threshold = function (canvas, level) {
      var pixels = Filters._toPixels(canvas);
      if (level === undefined) {
        level = 0.5;
      }
      var thresh = Math.floor(level * 255);
      for (var i = 0; i < pixels.length; i += 4) {
        var r = pixels[i];
        var g = pixels[i + 1];
        var b = pixels[i + 2];
        var grey = 0.2126 * r + 0.7152 * g + 0.0722 * b;
        var val;
        if (grey >= thresh) {
          val = 255;
        } else {
          val = 0;
        }
        pixels[i] = pixels[i + 1] = pixels[i + 2] = val;
      }
    };
    Filters.gray = function (canvas) {
      var pixels = Filters._toPixels(canvas);
      for (var i = 0; i < pixels.length; i += 4) {
        var r = pixels[i];
        var g = pixels[i + 1];
        var b = pixels[i + 2];
        var gray = 0.2126 * r + 0.7152 * g + 0.0722 * b;
        pixels[i] = pixels[i + 1] = pixels[i + 2] = gray;
      }
    };
    Filters.opaque = function (canvas) {
      var pixels = Filters._toPixels(canvas);
      for (var i = 0; i < pixels.length; i += 4) {
        pixels[i + 3] = 255;
      }
      return pixels;
    };
    Filters.invert = function (canvas) {
      var pixels = Filters._toPixels(canvas);
      for (var i = 0; i < pixels.length; i += 4) {
        pixels[i] = 255 - pixels[i];
        pixels[i + 1] = 255 - pixels[i + 1];
        pixels[i + 2] = 255 - pixels[i + 2];
      }
    };
    Filters.posterize = function (canvas, level) {
      var pixels = Filters._toPixels(canvas);
      if (level < 2 || level > 255) {
        throw new Error('Level must be greater than 2 and less than 255 for posterize');
      }
      var levels1 = level - 1;
      for (var i = 0; i < pixels.length; i += 4) {
        var rlevel = pixels[i];
        var glevel = pixels[i + 1];
        var blevel = pixels[i + 2];
        pixels[i] = (rlevel * level >> 8) * 255 / levels1;
        pixels[i + 1] = (glevel * level >> 8) * 255 / levels1;
        pixels[i + 2] = (blevel * level >> 8) * 255 / levels1;
      }
    };
    Filters.dilate = function (canvas) {
      var pixels = Filters._toPixels(canvas);
      var currIdx = 0;
      var maxIdx = pixels.length ? pixels.length / 4 : 0;
      var out = new Int32Array(maxIdx);
      var currRowIdx, maxRowIdx, colOrig, colOut, currLum;
      var idxRight, idxLeft, idxUp, idxDown, colRight, colLeft, colUp, colDown, lumRight, lumLeft, lumUp, lumDown;
      while (currIdx < maxIdx) {
        currRowIdx = currIdx;
        maxRowIdx = currIdx + canvas.width;
        while (currIdx < maxRowIdx) {
          colOrig = colOut = Filters._getARGB(pixels, currIdx);
          idxLeft = currIdx - 1;
          idxRight = currIdx + 1;
          idxUp = currIdx - canvas.width;
          idxDown = currIdx + canvas.width;
          if (idxLeft < currRowIdx) {
            idxLeft = currIdx;
          }
          if (idxRight >= maxRowIdx) {
            idxRight = currIdx;
          }
          if (idxUp < 0) {
            idxUp = 0;
          }
          if (idxDown >= maxIdx) {
            idxDown = currIdx;
          }
          colUp = Filters._getARGB(pixels, idxUp);
          colLeft = Filters._getARGB(pixels, idxLeft);
          colDown = Filters._getARGB(pixels, idxDown);
          colRight = Filters._getARGB(pixels, idxRight);
          currLum = 77 * (colOrig >> 16 & 255) + 151 * (colOrig >> 8 & 255) + 28 * (colOrig & 255);
          lumLeft = 77 * (colLeft >> 16 & 255) + 151 * (colLeft >> 8 & 255) + 28 * (colLeft & 255);
          lumRight = 77 * (colRight >> 16 & 255) + 151 * (colRight >> 8 & 255) + 28 * (colRight & 255);
          lumUp = 77 * (colUp >> 16 & 255) + 151 * (colUp >> 8 & 255) + 28 * (colUp & 255);
          lumDown = 77 * (colDown >> 16 & 255) + 151 * (colDown >> 8 & 255) + 28 * (colDown & 255);
          if (lumLeft > currLum) {
            colOut = colLeft;
            currLum = lumLeft;
          }
          if (lumRight > currLum) {
            colOut = colRight;
            currLum = lumRight;
          }
          if (lumUp > currLum) {
            colOut = colUp;
            currLum = lumUp;
          }
          if (lumDown > currLum) {
            colOut = colDown;
            currLum = lumDown;
          }
          out[currIdx++] = colOut;
        }
      }
      Filters._setPixels(pixels, out);
    };
    Filters.erode = function (canvas) {
      var pixels = Filters._toPixels(canvas);
      var currIdx = 0;
      var maxIdx = pixels.length ? pixels.length / 4 : 0;
      var out = new Int32Array(maxIdx);
      var currRowIdx, maxRowIdx, colOrig, colOut, currLum;
      var idxRight, idxLeft, idxUp, idxDown, colRight, colLeft, colUp, colDown, lumRight, lumLeft, lumUp, lumDown;
      while (currIdx < maxIdx) {
        currRowIdx = currIdx;
        maxRowIdx = currIdx + canvas.width;
        while (currIdx < maxRowIdx) {
          colOrig = colOut = Filters._getARGB(pixels, currIdx);
          idxLeft = currIdx - 1;
          idxRight = currIdx + 1;
          idxUp = currIdx - canvas.width;
          idxDown = currIdx + canvas.width;
          if (idxLeft < currRowIdx) {
            idxLeft = currIdx;
          }
          if (idxRight >= maxRowIdx) {
            idxRight = currIdx;
          }
          if (idxUp < 0) {
            idxUp = 0;
          }
          if (idxDown >= maxIdx) {
            idxDown = currIdx;
          }
          colUp = Filters._getARGB(pixels, idxUp);
          colLeft = Filters._getARGB(pixels, idxLeft);
          colDown = Filters._getARGB(pixels, idxDown);
          colRight = Filters._getARGB(pixels, idxRight);
          currLum = 77 * (colOrig >> 16 & 255) + 151 * (colOrig >> 8 & 255) + 28 * (colOrig & 255);
          lumLeft = 77 * (colLeft >> 16 & 255) + 151 * (colLeft >> 8 & 255) + 28 * (colLeft & 255);
          lumRight = 77 * (colRight >> 16 & 255) + 151 * (colRight >> 8 & 255) + 28 * (colRight & 255);
          lumUp = 77 * (colUp >> 16 & 255) + 151 * (colUp >> 8 & 255) + 28 * (colUp & 255);
          lumDown = 77 * (colDown >> 16 & 255) + 151 * (colDown >> 8 & 255) + 28 * (colDown & 255);
          if (lumLeft < currLum) {
            colOut = colLeft;
            currLum = lumLeft;
          }
          if (lumRight < currLum) {
            colOut = colRight;
            currLum = lumRight;
          }
          if (lumUp < currLum) {
            colOut = colUp;
            currLum = lumUp;
          }
          if (lumDown < currLum) {
            colOut = colDown;
            currLum = lumDown;
          }
          out[currIdx++] = colOut;
        }
      }
      Filters._setPixels(pixels, out);
    };
    var blurRadius;
    var blurKernelSize;
    var blurKernel;
    var blurMult;
    function buildBlurKernel(r) {
      var radius = r * 3.5 | 0;
      radius = radius < 1 ? 1 : radius < 248 ? radius : 248;
      if (blurRadius !== radius) {
        blurRadius = radius;
        blurKernelSize = 1 + blurRadius << 1;
        blurKernel = new Int32Array(blurKernelSize);
        blurMult = new Array(blurKernelSize);
        for (var l = 0; l < blurKernelSize; l++) {
          blurMult[l] = new Int32Array(256);
        }
        var bk, bki;
        var bm, bmi;
        for (var i = 1, radiusi = radius - 1; i < radius; i++) {
          blurKernel[radius + i] = blurKernel[radiusi] = bki = radiusi * radiusi;
          bm = blurMult[radius + i];
          bmi = blurMult[radiusi--];
          for (var j = 0; j < 256; j++) {
            bm[j] = bmi[j] = bki * j;
          }
        }
        bk = blurKernel[radius] = radius * radius;
        bm = blurMult[radius];
        for (var k = 0; k < 256; k++) {
          bm[k] = bk * k;
        }
      }
    }
    function blurRGB(canvas, radius) {
      var pixels = Filters._toPixels(canvas);
      var width = canvas.width;
      var height = canvas.height;
      var numPackedPixels = width * height;
      var argb = new Int32Array(numPackedPixels);
      for (var j = 0; j < numPackedPixels; j++) {
        argb[j] = Filters._getARGB(pixels, j);
      }
      var sum, cr, cg, cb;
      var read, ri, ym, ymi, bk0;
      var r2 = new Int32Array(numPackedPixels);
      var g2 = new Int32Array(numPackedPixels);
      var b2 = new Int32Array(numPackedPixels);
      var yi = 0;
      buildBlurKernel(radius);
      var x, y, i;
      var bm;
      for (y = 0; y < height; y++) {
        for (x = 0; x < width; x++) {
          cb = cg = cr = sum = 0;
          read = x - blurRadius;
          if (read < 0) {
            bk0 = -read;
            read = 0;
          } else {
            if (read >= width) {
              break;
            }
            bk0 = 0;
          }
          for (i = bk0; i < blurKernelSize; i++) {
            if (read >= width) {
              break;
            }
            var c = argb[read + yi];
            bm = blurMult[i];
            cr += bm[(c & 16711680) >> 16];
            cg += bm[(c & 65280) >> 8];
            cb += bm[c & 255];
            sum += blurKernel[i];
            read++;
          }
          ri = yi + x;
          r2[ri] = cr / sum;
          g2[ri] = cg / sum;
          b2[ri] = cb / sum;
        }
        yi += width;
      }
      yi = 0;
      ym = -blurRadius;
      ymi = ym * width;
      for (y = 0; y < height; y++) {
        for (x = 0; x < width; x++) {
          cb = cg = cr = sum = 0;
          if (ym < 0) {
            bk0 = ri = -ym;
            read = x;
          } else {
            if (ym >= height) {
              break;
            }
            bk0 = 0;
            ri = ym;
            read = x + ymi;
          }
          for (i = bk0; i < blurKernelSize; i++) {
            if (ri >= height) {
              break;
            }
            bm = blurMult[i];
            cr += bm[r2[read]];
            cg += bm[g2[read]];
            cb += bm[b2[read]];
            sum += blurKernel[i];
            ri++;
            read += width;
          }
          argb[x + yi] = 4278190080 | cr / sum << 16 | cg / sum << 8 | cb / sum;
        }
        yi += width;
        ymi += width;
        ym++;
      }
      Filters._setPixels(pixels, argb);
    }
    Filters.blur = function (canvas, radius) {
      blurRGB(canvas, radius);
    };
    return Filters;
  }({});
var p5Image = function (require, core, filters) {
    'use strict';
    var p5 = core;
    var Filters = filters;
    p5.Image = function (width, height) {
      this.width = width;
      this.height = height;
      this.canvas = document.createElement('canvas');
      this.canvas.width = this.width;
      this.canvas.height = this.height;
      this.pixels = [];
    };
    p5.Image.prototype._setProperty = function (prop, value) {
      this[prop] = value;
    };
    p5.Image.prototype.loadPixels = function () {
      p5.prototype.loadPixels.call(this);
    };
    p5.Image.prototype.updatePixels = function (x, y, w, h) {
      p5.prototype.updatePixels.call(this, x, y, w, h);
    };
    p5.Image.prototype.get = function (x, y, w, h) {
      return p5.prototype.get.call(this, x, y, w, h);
    };
    p5.Image.prototype.set = function (x, y, imgOrCol) {
      p5.prototype.set.call(this, x, y, imgOrCol);
    };
    p5.Image.prototype.resize = function (width, height) {
      var tempCanvas = document.createElement('canvas');
      tempCanvas.width = width;
      tempCanvas.height = height;
      tempCanvas.getContext('2d').drawImage(this.canvas, 0, 0, this.canvas.width, this.canvas.height, 0, 0, tempCanvas.width, tempCanvas.width);
      this.canvas.width = this.width = width;
      this.canvas.height = this.height = height;
      this.canvas.getContext('2d').drawImage(tempCanvas, 0, 0, width, height, 0, 0, width, height);
      if (this.pixels.length > 0) {
        this.loadPixels();
      }
    };
    p5.Image.prototype.copy = function () {
      p5.prototype.copy.apply(this, arguments);
    };
    p5.Image.prototype.mask = function (p5Image) {
      if (p5Image === undefined) {
        p5Image = this;
      }
      var currBlend = this.canvas.getContext('2d').globalCompositeOperation;
      var copyArgs = [
          p5Image,
          0,
          0,
          p5Image.width,
          p5Image.height,
          0,
          0,
          this.width,
          this.height
        ];
      this.canvas.getContext('2d').globalCompositeOperation = 'destination-out';
      this.copy.apply(this, copyArgs);
      this.canvas.getContext('2d').globalCompositeOperation = currBlend;
    };
    p5.Image.prototype.filter = function (operation, value) {
      Filters.apply(this.canvas, Filters[operation.toLowerCase()], value);
    };
    p5.Image.prototype.blend = function () {
      p5.prototype.blend.apply(this, arguments);
    };
    p5.Image.prototype.save = function (extension) {
      var mimeType;
      switch (extension.toLowerCase()) {
      case 'png':
        mimeType = 'image/png';
        break;
      case 'jpeg':
        mimeType = 'image/jpeg';
        break;
      case 'jpg':
        mimeType = 'image/jpeg';
        break;
      default:
        mimeType = 'image/png';
        break;
      }
      if (mimeType !== undefined) {
        var downloadMime = 'image/octet-stream';
        var imageData = this.canvas.toDataURL(mimeType);
        imageData = imageData.replace(mimeType, downloadMime);
        window.location.href = imageData;
      }
    };
    return p5.Image;
  }({}, core, filters);
var polargeometry = function (require) {
    return {
      degreesToRadians: function (x) {
        return 2 * Math.PI * x / 360;
      },
      radiansToDegrees: function (x) {
        return 360 * x / (2 * Math.PI);
      }
    };
  }({});
var p5Vector = function (require, core, polargeometry, constants) {
    'use strict';
    var p5 = core;
    var polarGeometry = polargeometry;
    var constants = constants;
    p5.Vector = function () {
      var x, y, z;
      if (arguments[0] instanceof p5) {
        this.p5 = arguments[0];
        x = arguments[1][0] || 0;
        y = arguments[1][1] || 0;
        z = arguments[1][2] || 0;
      } else {
        x = arguments[0] || 0;
        y = arguments[1] || 0;
        z = arguments[2] || 0;
      }
      this.x = x;
      this.y = y;
      this.z = z;
    };
    p5.Vector.prototype.set = function (x, y, z) {
      if (x instanceof p5.Vector) {
        this.x = x.x || 0;
        this.y = x.y || 0;
        this.z = x.z || 0;
        return this;
      }
      if (x instanceof Array) {
        this.x = x[0] || 0;
        this.y = x[1] || 0;
        this.z = x[2] || 0;
        return this;
      }
      this.x = x || 0;
      this.y = y || 0;
      this.z = z || 0;
      return this;
    };
    p5.Vector.prototype.get = function () {
      if (this.p5) {
        return new p5.Vector(this.p5, [
          this.x,
          this.y,
          this.z
        ]);
      } else {
        return new p5.Vector(this.x, this.y, this.z);
      }
    };
    p5.Vector.prototype.add = function (x, y, z) {
      if (x instanceof p5.Vector) {
        this.x += x.x || 0;
        this.y += x.y || 0;
        this.z += x.z || 0;
        return this;
      }
      if (x instanceof Array) {
        this.x += x[0] || 0;
        this.y += x[1] || 0;
        this.z += x[2] || 0;
        return this;
      }
      this.x += x || 0;
      this.y += y || 0;
      this.z += z || 0;
      return this;
    };
    p5.Vector.prototype.sub = function (x, y, z) {
      if (x instanceof p5.Vector) {
        this.x -= x.x || 0;
        this.y -= x.y || 0;
        this.z -= x.z || 0;
        return this;
      }
      if (x instanceof Array) {
        this.x -= x[0] || 0;
        this.y -= x[1] || 0;
        this.z -= x[2] || 0;
        return this;
      }
      this.x -= x || 0;
      this.y -= y || 0;
      this.z -= z || 0;
      return this;
    };
    p5.Vector.prototype.mult = function (n) {
      this.x *= n || 0;
      this.y *= n || 0;
      this.z *= n || 0;
      return this;
    };
    p5.Vector.prototype.div = function (n) {
      this.x /= n;
      this.y /= n;
      this.z /= n;
      return this;
    };
    p5.Vector.prototype.mag = function () {
      return Math.sqrt(this.magSq());
    };
    p5.Vector.prototype.magSq = function () {
      var x = this.x, y = this.y, z = this.z;
      return x * x + y * y + z * z;
    };
    p5.Vector.prototype.dot = function (x, y, z) {
      if (x instanceof p5.Vector) {
        return this.dot(x.x, x.y, x.z);
      }
      return this.x * (x || 0) + this.y * (y || 0) + this.z * (z || 0);
    };
    p5.Vector.prototype.cross = function (v) {
      var x = this.y * v.z - this.z * v.y;
      var y = this.z * v.x - this.x * v.z;
      var z = this.x * v.y - this.y * v.x;
      if (this.p5) {
        return new p5.Vector(this.p5, [
          x,
          y,
          z
        ]);
      } else {
        return new p5.Vector(x, y, z);
      }
    };
    p5.Vector.prototype.dist = function (v) {
      var d = v.get().sub(this);
      return d.mag();
    };
    p5.Vector.prototype.normalize = function () {
      return this.div(this.mag());
    };
    p5.Vector.prototype.limit = function (l) {
      var mSq = this.magSq();
      if (mSq > l * l) {
        this.div(Math.sqrt(mSq));
        this.mult(l);
      }
      return this;
    };
    p5.Vector.prototype.setMag = function (n) {
      return this.normalize().mult(n);
    };
    p5.Vector.prototype.heading = function () {
      var h = Math.atan2(this.y, this.x);
      if (this.p5) {
        if (this.p5._angleMode === constants.RADIANS) {
          return h;
        } else {
          return polarGeometry.radiansToDegrees(h);
        }
      } else {
        return h;
      }
    };
    p5.Vector.prototype.rotate = function (a) {
      if (this.p5) {
        if (this.p5._angleMode === constants.DEGREES) {
          a = polarGeometry.degreesToRadians(a);
        }
      }
      var newHeading = this.heading() + a;
      var mag = this.mag();
      this.x = Math.cos(newHeading) * mag;
      this.y = Math.sin(newHeading) * mag;
      return this;
    };
    p5.Vector.prototype.lerp = function (x, y, z, amt) {
      if (x instanceof p5.Vector) {
        return this.lerp(x.x, x.y, x.z, y);
      }
      this.x += (x - this.x) * amt || 0;
      this.y += (y - this.y) * amt || 0;
      this.z += (z - this.z) * amt || 0;
      return this;
    };
    p5.Vector.prototype.array = function () {
      return [
        this.x || 0,
        this.y || 0,
        this.z || 0
      ];
    };
    p5.Vector.fromAngle = function (angle) {
      if (this.p5) {
        if (this.p5._angleMode === constants.DEGREES) {
          angle = polarGeometry.degreesToRadians(angle);
        }
      }
      if (this.p5) {
        return new p5.Vector(this.p5, [
          Math.cos(angle),
          Math.sin(angle),
          0
        ]);
      } else {
        return new p5.Vector(Math.cos(angle), Math.sin(angle), 0);
      }
    };
    p5.Vector.random2D = function () {
      var angle;
      if (this.p5) {
        if (this.p5._angleMode === constants.DEGREES) {
          angle = this.p5.random(360);
        } else {
          angle = this.p5.random(constants.TWO_PI);
        }
      } else {
        angle = Math.random() * Math.PI * 2;
      }
      return this.fromAngle(angle);
    };
    p5.Vector.random3D = function () {
      var angle, vz;
      if (this.p5) {
        angle = this.p5.random(0, constants.TWO_PI);
        vz = this.p5.random(-1, 1);
      } else {
        angle = Math.random() * Math.PI * 2;
        vz = Math.random() * 2 - 1;
      }
      var vx = Math.sqrt(1 - vz * vz) * Math.cos(angle);
      var vy = Math.sqrt(1 - vz * vz) * Math.sin(angle);
      if (this.p5) {
        return new p5.Vector(this.p5, [
          vx,
          vy,
          vz
        ]);
      } else {
        return new p5.Vector(vx, vy, vz);
      }
    };
    p5.Vector.add = function (v1, v2) {
      return v1.get().add(v2);
    };
    p5.Vector.sub = function (v1, v2) {
      return v1.get().sub(v2);
    };
    p5.Vector.mult = function (v, n) {
      return v.get().mult(n);
    };
    p5.Vector.div = function (v, n) {
      return v.get().div(n);
    };
    p5.Vector.dot = function (v1, v2) {
      return v1.dot(v2);
    };
    p5.Vector.cross = function (v1, v2) {
      return v1.cross(v2);
    };
    p5.Vector.dist = function (v1, v2) {
      return v1.dist(v2);
    };
    p5.Vector.lerp = function (v1, v2, amt) {
      return v1.get().lerp(v2, amt);
    };
    p5.Vector.angleBetween = function (v1, v2) {
      var angle = Math.acos(v1.dot(v2) / (v1.mag() * v2.mag()));
      if (this.p5) {
        if (this.p5._angleMode === constants.DEGREES) {
          angle = polarGeometry.radiansToDegrees(angle);
        }
      }
      return angle;
    };
    return p5.Vector;
  }({}, core, polargeometry, constants);
var colorcreating_reading = function (require, core, p5Color) {
    'use strict';
    var p5 = core;
    p5.prototype.alpha = function (c) {
      if (c instanceof p5.Color) {
        return c.rgba[3];
      } else if (c instanceof Array) {
        return c[3];
      } else {
        throw new Error('Needs p5.Color or pixel array as argument.');
      }
    };
    p5.prototype.blue = function (c) {
      if (c instanceof Array) {
        return c[2];
      } else if (c instanceof p5.Color) {
        return c.rgba[2];
      } else {
        throw new Error('Needs p5.Color or pixel array as argument.');
      }
    };
    p5.prototype.brightness = function (c) {
      if (!c instanceof p5.Color) {
        throw new Error('Needs p5.Color as argument.');
      }
      if (!c.hsba) {
        c.hsba = p5.Color.getRGB(c.rgba);
        c.hsba = c.hsba.concat(c.rgba[3]);
      }
      return c.hsba[2];
    };
    p5.prototype.color = function () {
      if (arguments[0] instanceof Array) {
        return new p5.Color(this, arguments[0], true);
      } else {
        return new p5.Color(this, arguments);
      }
    };
    p5.prototype.green = function (c) {
      if (c instanceof Array) {
        return c[1];
      } else if (c instanceof p5.Color) {
        return c.rgba[1];
      } else {
        throw new Error('Needs p5.Color or pixel array as argument.');
      }
    };
    p5.prototype.hue = function (c) {
      if (!c instanceof p5.Color) {
        throw new Error('Needs p5.Color as argument.');
      }
      if (!c.hsba) {
        c.hsba = p5.Color.getRGB(c.rgba);
      }
      return c.hsba[0];
    };
    p5.prototype.lerpColor = function (c1, c2, amt) {
      if (c1 instanceof Array) {
        var c = [];
        for (var i = 0; i < c1.length; i++) {
          c.push(p5.prototype.lerp(c1[i], c2[i], amt));
        }
        return c;
      } else {
        return p5.prototype.lerp(c1, c2, amt);
      }
    };
    p5.prototype.red = function (c) {
      if (c instanceof Array) {
        return c[0];
      } else if (c instanceof p5.Color) {
        return c.rgba[0];
      } else {
        throw new Error('Needs p5.Color or pixel array as argument.');
      }
    };
    p5.prototype.saturation = function (c) {
      if (!c instanceof p5.Color) {
        throw new Error('Needs p5.Color as argument.');
      }
      if (!c.hsba) {
        c.hsba = p5.Color.getRGB(c.rgba);
        c.hsba = c.hsba.concat(c.rgba[3]);
      }
      return c.hsba[1];
    };
    return p5;
  }({}, core, p5Color);
var colorsetting = function (require, core, constants, p5Color) {
    'use strict';
    var p5 = core;
    var constants = constants;
    p5.prototype._doStroke = true;
    p5.prototype._doFill = true;
    p5.prototype._colorMode = constants.RGB;
    p5.prototype._maxRGB = [
      255,
      255,
      255,
      255
    ];
    p5.prototype._maxHSB = [
      255,
      255,
      255,
      255
    ];
    p5.prototype.background = function () {
      if (arguments[0] instanceof p5.Image) {
        this.image(arguments[0], 0, 0, this.width, this.height);
      } else {
        var curFill = this.canvas.getContext('2d').fillStyle;
        var ctx = this.canvas.getContext('2d');
        ctx.fillStyle = p5.Color.getColor.apply(this, arguments);
        ctx.fillRect(0, 0, this.width, this.height);
        ctx.fillStyle = curFill;
      }
    };
    p5.prototype.clear = function () {
      this.canvas.width = this.canvas.width;
    };
    p5.prototype.colorMode = function () {
      if (arguments[0] === constants.RGB || arguments[0] === constants.HSB) {
        this._colorMode = arguments[0];
        var isRGB = this._colorMode === constants.RGB;
        var maxArr = isRGB ? this._maxRGB : this._maxHSB;
        if (arguments.length === 2) {
          maxArr[0] = arguments[1];
          maxArr[1] = arguments[1];
          maxArr[2] = arguments[1];
        } else if (arguments.length > 2) {
          maxArr[0] = arguments[1];
          maxArr[1] = arguments[2];
          maxArr[2] = arguments[3];
        }
        if (arguments.length === 5) {
          maxArr[3] = arguments[4];
        }
      }
    };
    p5.prototype.fill = function () {
      this._setProperty('_doFill', true);
      var ctx = this.canvas.getContext('2d');
      ctx.fillStyle = p5.Color.getColor.apply(this, arguments);
    };
    p5.prototype.noFill = function () {
      this._setProperty('_doFill', false);
    };
    p5.prototype.noStroke = function () {
      this._setProperty('_doStroke', false);
    };
    p5.prototype.stroke = function () {
      this._setProperty('_doStroke', true);
      var ctx = this.canvas.getContext('2d');
      ctx.strokeStyle = p5.Color.getColor.apply(this, arguments);
    };
    return p5;
  }({}, core, constants, p5Color);
var dataarray_functions = function (require, core) {
    'use strict';
    var p5 = core;
    p5.prototype.append = function (array, value) {
      array.push(value);
      return array;
    };
    p5.prototype.arrayCopy = function (src, srcPosition, dst, dstPosition, length) {
      var start, end;
      if (typeof length !== 'undefined') {
        end = Math.min(length, src.length);
        start = dstPosition;
        src = src.slice(srcPosition, end + srcPosition);
      } else {
        if (typeof dst !== 'undefined') {
          end = dst;
          end = Math.min(end, src.length);
        } else {
          end = src.length;
        }
        start = 0;
        dst = srcPosition;
        src = src.slice(0, end);
      }
      Array.prototype.splice.apply(dst, [
        start,
        end
      ].concat(src));
    };
    p5.prototype.concat = function (list0, list1) {
      return list0.concat(list1);
    };
    p5.prototype.reverse = function (list) {
      return list.reverse();
    };
    p5.prototype.shorten = function (list) {
      list.pop();
      return list;
    };
    p5.prototype.sort = function (list, count) {
      var arr = count ? list.slice(0, Math.min(count, list.length)) : list;
      var rest = count ? list.slice(Math.min(count, list.length)) : [];
      if (typeof arr[0] === 'string') {
        arr = arr.sort();
      } else {
        arr = arr.sort(function (a, b) {
          return a - b;
        });
      }
      return arr.concat(rest);
    };
    p5.prototype.splice = function (list, value, index) {
      Array.prototype.splice.apply(list, [
        index,
        0
      ].concat(value));
      return list;
    };
    p5.prototype.subset = function (list, start, count) {
      if (typeof count !== 'undefined') {
        return list.slice(start, start + count);
      } else {
        return list.slice(start, list.length);
      }
    };
    return p5;
  }({}, core);
var datastring_functions = function (require, core) {
    'use strict';
    var p5 = core;
    p5.prototype.join = function (list, separator) {
      return list.join(separator);
    };
    p5.prototype.match = function (str, reg) {
      return str.match(reg);
    };
    p5.prototype.matchAll = function (str, reg) {
      var re = new RegExp(reg, 'g');
      var match = re.exec(str);
      var matches = [];
      while (match !== null) {
        matches.push(match);
        match = re.exec(str);
      }
      return matches;
    };
    p5.prototype.nf = function () {
      if (arguments[0] instanceof Array) {
        var a = arguments[1];
        var b = arguments[2];
        return arguments[0].map(function (x) {
          return doNf(x, a, b);
        });
      } else {
        return doNf.apply(this, arguments);
      }
    };
    function doNf() {
      var num = arguments[0];
      var neg = num < 0;
      var n = neg ? num.toString().substring(1) : num.toString();
      var decimalInd = n.indexOf('.');
      var intPart = decimalInd !== -1 ? n.substring(0, decimalInd) : n;
      var decPart = decimalInd !== -1 ? n.substring(decimalInd + 1) : '';
      var str = neg ? '-' : '';
      if (arguments.length === 3) {
        for (var i = 0; i < arguments[1] - intPart.length; i++) {
          str += '0';
        }
        str += intPart;
        str += '.';
        str += decPart;
        for (var j = 0; j < arguments[2] - decPart.length; j++) {
          str += '0';
        }
        return str;
      } else {
        for (var k = 0; k < Math.max(arguments[1] - intPart.length, 0); k++) {
          str += '0';
        }
        str += n;
        return str;
      }
    }
    p5.prototype.nfc = function () {
      if (arguments[0] instanceof Array) {
        var a = arguments[1];
        return arguments[0].map(function (x) {
          return doNfc(x, a);
        });
      } else {
        return doNfc.apply(this, arguments);
      }
    };
    function doNfc() {
      var num = arguments[0].toString();
      var dec = num.indexOf('.');
      var rem = dec !== -1 ? num.substring(dec) : '';
      var n = dec !== -1 ? num.substring(0, dec) : num;
      n = n.toString().replace(/\B(?=(\d{3})+(?!\d))/g, ',');
      if (arguments.length > 1) {
        rem = rem.substring(0, arguments[1] + 1);
      }
      return n + rem;
    }
    p5.prototype.nfp = function () {
      var nfRes = this.nf(arguments);
      if (nfRes instanceof Array) {
        return nfRes.map(addNfp);
      } else {
        return addNfp(nfRes);
      }
    };
    function addNfp() {
      return parseFloat(arguments[0]) > 0 ? '+' + arguments[0].toString() : arguments[0].toString();
    }
    p5.prototype.nfs = function () {
      var nfRes = this.nf(arguments);
      if (nfRes instanceof Array) {
        return nfRes.map(addNfs);
      } else {
        return addNfs(nfRes);
      }
    };
    function addNfs() {
      return parseFloat(arguments[0]) > 0 ? ' ' + arguments[0].toString() : arguments[0].toString();
    }
    p5.prototype.split = function (str, delim) {
      return str.split(delim);
    };
    p5.prototype.splitTokens = function () {
      var d = arguments.length > 0 ? arguments[1] : /\s/g;
      return arguments[0].split(d).filter(function (n) {
        return n;
      });
    };
    p5.prototype.trim = function (str) {
      if (str instanceof Array) {
        return str.map(this.trim);
      } else {
        return str.trim();
      }
    };
    return p5;
  }({}, core);
var environment = function (require, core, constants) {
    'use strict';
    var p5 = core;
    var C = constants;
    var standardCursors = [
        C.ARROW,
        C.CROSS,
        C.HAND,
        C.MOVE,
        C.TEXT,
        C.WAIT
      ];
    p5.prototype._frameRate = 0;
    p5.prototype._lastFrameTime = 0;
    p5.prototype._targetFrameRate = 60;
    p5.prototype.frameCount = 0;
    p5.prototype.focused = true;
    p5.prototype.cursor = function (type, x, y) {
      var cursor = 'auto';
      var canvas = this._curElement.elt;
      if (standardCursors.indexOf(type) > -1) {
        cursor = type;
      } else if (typeof type === 'string') {
        var coords = '';
        if (x && y && (typeof x === 'number' && typeof y === 'number')) {
          coords = x + ' ' + y;
        }
        if (type.substring(0, 6) !== 'http://') {
          cursor = 'url(' + type + ') ' + coords + ', auto';
        } else if (/\.(cur|jpg|jpeg|gif|png|CUR|JPG|JPEG|GIF|PNG)$/.test(type)) {
          cursor = 'url(' + type + ') ' + coords + ', auto';
        } else {
          cursor = type;
        }
      }
      canvas.style.cursor = cursor;
    };
    p5.prototype.frameRate = function (fps) {
      if (typeof fps === 'undefined') {
        return this._frameRate;
      } else {
        this._setProperty('_targetFrameRate', fps);
        this._runFrames();
        return this;
      }
    };
    p5.prototype.getFrameRate = function () {
      return this.frameRate();
    };
    p5.prototype.setFrameRate = function (fps) {
      return this.frameRate(fps);
    };
    p5.prototype.noCursor = function () {
      this._curElement.elt.style.cursor = 'none';
    };
    p5.prototype.displayWidth = screen.width;
    p5.prototype.displayHeight = screen.height;
    p5.prototype.windowWidth = window.innerWidth;
    window.addEventListener('resize', function (e) {
      this.windowWidth = window.innerWidth;
    });
    p5.prototype.windowHeight = window.innerHeight;
    window.addEventListener('resize', function (e) {
      this.windowHeight = window.windowHeight;
    });
    p5.prototype.width = 0;
    p5.prototype.height = 0;
    p5.prototype.fullscreen = function (val) {
      if (typeof val === 'undefined') {
        return document.fullscreenElement || document.webkitFullscreenElement || document.mozFullScreenElement || document.msFullscreenElement;
      } else {
        if (val) {
          launchFullscreen(document.documentElement);
        } else {
          exitFullscreen();
        }
      }
    };
    function launchFullscreen(element) {
      var enabled = document.fullscreenEnabled || document.webkitFullscreenEnabled || document.mozFullScreenEnabled || document.msFullscreenEnabled;
      if (!enabled) {
        throw new Error('Fullscreen not enabled in this browser.');
      }
      if (element.requestFullscreen) {
        element.requestFullscreen();
      } else if (element.mozRequestFullScreen) {
        element.mozRequestFullScreen();
      } else if (element.webkitRequestFullscreen) {
        element.webkitRequestFullscreen();
      } else if (element.msRequestFullscreen) {
        element.msRequestFullscreen();
      }
    }
    function exitFullscreen() {
      if (document.exitFullscreen) {
        document.exitFullscreen();
      } else if (document.mozCancelFullScreen) {
        document.mozCancelFullScreen();
      } else if (document.webkitExitFullscreen) {
        document.webkitExitFullscreen();
      }
    }
    return p5;
  }({}, core, constants);
var imageimage = function (require, core, constants) {
    'use strict';
    var p5 = core;
    var constants = constants;
    p5.prototype._imageMode = constants.CORNER;
    p5.prototype._tint = null;
    p5.prototype.createImage = function (width, height) {
      return new p5.Image(width, height);
    };
    return p5;
  }({}, core, constants);
var canvas = function (require, constants) {
    var constants = constants;
    return {
      modeAdjust: function (a, b, c, d, mode) {
        if (mode === constants.CORNER) {
          return {
            x: a,
            y: b,
            w: c,
            h: d
          };
        } else if (mode === constants.CORNERS) {
          return {
            x: a,
            y: b,
            w: c - a,
            h: d - b
          };
        } else if (mode === constants.RADIUS) {
          return {
            x: a - c,
            y: b - d,
            w: 2 * c,
            h: 2 * d
          };
        } else if (mode === constants.CENTER) {
          return {
            x: a - c * 0.5,
            y: b - d * 0.5,
            w: c,
            h: d
          };
        }
      },
      arcModeAdjust: function (a, b, c, d, mode) {
        if (mode === constants.CORNER) {
          return {
            x: a + c * 0.5,
            y: b + d * 0.5,
            w: c,
            h: d
          };
        } else if (mode === constants.CORNERS) {
          return {
            x: a,
            y: b,
            w: c + a,
            h: d + b
          };
        } else if (mode === constants.RADIUS) {
          return {
            x: a,
            y: b,
            w: 2 * c,
            h: 2 * d
          };
        } else if (mode === constants.CENTER) {
          return {
            x: a,
            y: b,
            w: c,
            h: d
          };
        }
      }
    };
  }({}, constants);
var imageloading_displaying = function (require, core, filters, canvas, constants) {
    'use strict';
    var p5 = core;
    var Filters = filters;
    var canvas = canvas;
    var constants = constants;
    p5.prototype.loadImage = function (path, callback) {
      var img = new Image();
      var pImg = new p5.Image(1, 1, this);
      img.onload = function () {
        pImg.width = pImg.canvas.width = img.width;
        pImg.height = pImg.canvas.height = img.height;
        pImg.canvas.getContext('2d').drawImage(img, 0, 0);
        if (typeof callback !== 'undefined') {
          callback(pImg);
        }
      };
      img.crossOrigin = 'Anonymous';
      img.src = path;
      return pImg;
    };
    p5.prototype.image = function (img, x, y, width, height) {
      var frame = img.canvas ? img.canvas : img.elt;
      if (width === undefined) {
        width = img.width;
      }
      if (height === undefined) {
        height = img.height;
      }
      var vals = canvas.modeAdjust(x, y, width, height, this._imageMode);
      if (this._tint) {
        this.canvas.getContext('2d').drawImage(this._getTintedImageCanvas(img), vals.x, vals.y, vals.w, vals.h);
      } else {
        this.canvas.getContext('2d').drawImage(frame, vals.x, vals.y, vals.w, vals.h);
      }
    };
    p5.prototype.tint = function () {
      var c = p5.Color.getNormalizedColor.apply(this, arguments);
      this._tint = c;
    };
    p5.prototype.noTint = function () {
      this._tint = null;
    };
    p5.prototype._getTintedImageCanvas = function (img) {
      if (!img.canvas) {
        return img;
      }
      var pixels = Filters._toPixels(img.canvas);
      var tmpCanvas = document.createElement('canvas');
      tmpCanvas.width = img.canvas.width;
      tmpCanvas.height = img.canvas.height;
      var tmpCtx = tmpCanvas.getContext('2d');
      var id = tmpCtx.createImageData(img.canvas.width, img.canvas.height);
      var newPixels = id.data;
      for (var i = 0; i < pixels.length; i += 4) {
        var r = pixels[i];
        var g = pixels[i + 1];
        var b = pixels[i + 2];
        var a = pixels[i + 3];
        newPixels[i] = r * this._tint[0] / 255;
        newPixels[i + 1] = g * this._tint[1] / 255;
        newPixels[i + 2] = b * this._tint[2] / 255;
        newPixels[i + 3] = a * this._tint[3] / 255;
      }
      tmpCtx.putImageData(id, 0, 0);
      return tmpCanvas;
    };
    p5.prototype.imageMode = function (m) {
      if (m === constants.CORNER || m === constants.CORNERS || m === constants.CENTER) {
        this._imageMode = m;
      }
    };
    return p5;
  }({}, core, filters, canvas, constants);
var imagepixels = function (require, core, filters, p5Color) {
    'use strict';
    var p5 = core;
    var Filters = filters;
    p5.prototype.pixels = [];
    p5.prototype.blend = function () {
      var currBlend = this.canvas.getContext('2d').globalCompositeOperation;
      var blendMode = arguments[arguments.length - 1];
      var copyArgs = Array.prototype.slice.call(arguments, 0, arguments.length - 1);
      this.canvas.getContext('2d').globalCompositeOperation = blendMode;
      this.copy.apply(this, copyArgs);
      this.canvas.getContext('2d').globalCompositeOperation = currBlend;
    };
    p5.prototype.copy = function () {
      var srcImage, sx, sy, sw, sh, dx, dy, dw, dh;
      if (arguments.length === 9) {
        srcImage = arguments[0];
        sx = arguments[1];
        sy = arguments[2];
        sw = arguments[3];
        sh = arguments[4];
        dx = arguments[5];
        dy = arguments[6];
        dw = arguments[7];
        dh = arguments[8];
      } else if (arguments.length === 8) {
        sx = arguments[0];
        sy = arguments[1];
        sw = arguments[2];
        sh = arguments[3];
        dx = arguments[4];
        dy = arguments[5];
        dw = arguments[6];
        dh = arguments[7];
        srcImage = this;
      } else {
        throw new Error('Signature not supported');
      }
      this.canvas.getContext('2d').drawImage(srcImage.canvas, sx, sy, sw, sh, dx, dy, dw, dh);
    };
    p5.prototype.filter = function (operation, value) {
      Filters.apply(this.canvas, Filters[operation.toLowerCase()], value);
    };
    p5.prototype.get = function (x, y, w, h) {
      if (x === undefined && y === undefined && w === undefined && h === undefined) {
        x = 0;
        y = 0;
        w = this.width;
        h = this.height;
      } else if (w === undefined && h === undefined) {
        w = 1;
        h = 1;
      }
      if (x > this.width || y > this.height || x < 0 || y < 0) {
        return [
          0,
          0,
          0,
          255
        ];
      }
      var imageData = this.canvas.getContext('2d').getImageData(x, y, w, h);
      var data = imageData.data;
      if (w === 1 && h === 1) {
        var pixels = [];
        for (var i = 0; i < data.length; i += 4) {
          pixels.push(data[i], data[i + 1], data[i + 2], data[i + 3]);
        }
        return pixels;
      } else {
        w = Math.min(w, this.width);
        h = Math.min(h, this.height);
        var region = new p5.Image(w, h);
        region.canvas.getContext('2d').putImageData(imageData, 0, 0, 0, 0, w, h);
        return region;
      }
    };
    p5.prototype.loadPixels = function () {
      var width = this.width;
      var height = this.height;
      var imageData = this.canvas.getContext('2d').getImageData(0, 0, width, height);
      this._setProperty('imageData', imageData);
      this._setProperty('pixels', imageData.data);
    };
    p5.prototype.set = function (x, y, imgOrCol) {
      if (imgOrCol instanceof p5.Image) {
        this.canvas.getContext('2d').drawImage(imgOrCol.canvas, x, y);
        this.loadPixels.call(this);
      } else {
        var idx = 4 * (y * this.width + x);
        if (!this.imageData) {
          this.loadPixels.call(this);
        }
        if (typeof imgOrCol === 'number') {
          if (idx < this.pixels.length) {
            this.pixels[idx] = imgOrCol;
            this.pixels[idx + 1] = imgOrCol;
            this.pixels[idx + 2] = imgOrCol;
            this.pixels[idx + 3] = 255;
          }
        } else if (imgOrCol instanceof Array) {
          if (imgOrCol.length < 4) {
            throw new Error('pixel array must be of the form [R, G, B, A]');
          }
          if (idx < this.pixels.length) {
            this.pixels[idx] = imgOrCol[0];
            this.pixels[idx + 1] = imgOrCol[1];
            this.pixels[idx + 2] = imgOrCol[2];
            this.pixels[idx + 3] = imgOrCol[3];
          }
        } else if (imgOrCol instanceof p5.Color) {
          if (idx < this.pixels.length) {
            this.pixels[idx] = imgOrCol.rgba[0];
            this.pixels[idx + 1] = imgOrCol.rgba[1];
            this.pixels[idx + 2] = imgOrCol.rgba[2];
            this.pixels[idx + 3] = imgOrCol.rgba[3];
          }
        }
      }
    };
    p5.prototype.updatePixels = function (x, y, w, h) {
      if (x === undefined && y === undefined && w === undefined && h === undefined) {
        x = 0;
        y = 0;
        w = this.width;
        h = this.height;
      }
      this.canvas.getContext('2d').putImageData(this.imageData, x, y, 0, 0, w, h);
    };
    return p5;
  }({}, core, filters, p5Color);
!function (name, context, definition) {
  if (typeof module != 'undefined' && module.exports)
    module.exports = definition();
  else if (typeof define == 'function' && define.amd)
    define('reqwest', definition);
  else
    context[name] = definition();
}('reqwest', this, function () {
  var win = window, doc = document, twoHundo = /^(20\d|1223)$/, byTag = 'getElementsByTagName', readyState = 'readyState', contentType = 'Content-Type', requestedWith = 'X-Requested-With', head = doc[byTag]('head')[0], uniqid = 0, callbackPrefix = 'reqwest_' + +new Date(), lastValue, xmlHttpRequest = 'XMLHttpRequest', xDomainRequest = 'XDomainRequest', noop = function () {
    }, isArray = typeof Array.isArray == 'function' ? Array.isArray : function (a) {
      return a instanceof Array;
    }, defaultHeaders = {
      'contentType': 'application/x-www-form-urlencoded',
      'requestedWith': xmlHttpRequest,
      'accept': {
        '*': 'text/javascript, text/html, application/xml, text/xml, */*',
        'xml': 'application/xml, text/xml',
        'html': 'text/html',
        'text': 'text/plain',
        'json': 'application/json, text/javascript',
        'js': 'application/javascript, text/javascript'
      }
    }, xhr = function (o) {
      if (o['crossOrigin'] === true) {
        var xhr = win[xmlHttpRequest] ? new XMLHttpRequest() : null;
        if (xhr && 'withCredentials' in xhr) {
          return xhr;
        } else if (win[xDomainRequest]) {
          return new XDomainRequest();
        } else {
          throw new Error('Browser does not support cross-origin requests');
        }
      } else if (win[xmlHttpRequest]) {
        return new XMLHttpRequest();
      } else {
        return new ActiveXObject('Microsoft.XMLHTTP');
      }
    }, globalSetupOptions = {
      dataFilter: function (data) {
        return data;
      }
    };
  function handleReadyState(r, success, error) {
    return function () {
      if (r._aborted)
        return error(r.request);
      if (r.request && r.request[readyState] == 4) {
        r.request.onreadystatechange = noop;
        if (twoHundo.test(r.request.status))
          success(r.request);
        else
          error(r.request);
      }
    };
  }
  function setHeaders(http, o) {
    var headers = o['headers'] || {}, h;
    headers['Accept'] = headers['Accept'] || defaultHeaders['accept'][o['type']] || defaultHeaders['accept']['*'];
    if (!o['crossOrigin'] && !headers[requestedWith])
      headers[requestedWith] = defaultHeaders['requestedWith'];
    if (!headers[contentType])
      headers[contentType] = o['contentType'] || defaultHeaders['contentType'];
    for (h in headers)
      headers.hasOwnProperty(h) && 'setRequestHeader' in http && http.setRequestHeader(h, headers[h]);
  }
  function setCredentials(http, o) {
    if (typeof o['withCredentials'] !== 'undefined' && typeof http.withCredentials !== 'undefined') {
      http.withCredentials = !!o['withCredentials'];
    }
  }
  function generalCallback(data) {
    lastValue = data;
  }
  function urlappend(url, s) {
    return url + (/\?/.test(url) ? '&' : '?') + s;
  }
  function handleJsonp(o, fn, err, url) {
    var reqId = uniqid++, cbkey = o['jsonpCallback'] || 'callback', cbval = o['jsonpCallbackName'] || reqwest.getcallbackPrefix(reqId), cbreg = new RegExp('((^|\\?|&)' + cbkey + ')=([^&]+)'), match = url.match(cbreg), script = doc.createElement('script'), loaded = 0, isIE10 = navigator.userAgent.indexOf('MSIE 10.0') !== -1;
    if (match) {
      if (match[3] === '?') {
        url = url.replace(cbreg, '$1=' + cbval);
      } else {
        cbval = match[3];
      }
    } else {
      url = urlappend(url, cbkey + '=' + cbval);
    }
    win[cbval] = generalCallback;
    script.type = 'text/javascript';
    script.src = url;
    script.async = true;
    if (typeof script.onreadystatechange !== 'undefined' && !isIE10) {
      script.event = 'onclick';
      script.htmlFor = script.id = '_reqwest_' + reqId;
    }
    script.onload = script.onreadystatechange = function () {
      if (script[readyState] && script[readyState] !== 'complete' && script[readyState] !== 'loaded' || loaded) {
        return false;
      }
      script.onload = script.onreadystatechange = null;
      script.onclick && script.onclick();
      fn(lastValue);
      lastValue = undefined;
      head.removeChild(script);
      loaded = 1;
    };
    head.appendChild(script);
    return {
      abort: function () {
        script.onload = script.onreadystatechange = null;
        err({}, 'Request is aborted: timeout', {});
        lastValue = undefined;
        head.removeChild(script);
        loaded = 1;
      }
    };
  }
  function getRequest(fn, err) {
    var o = this.o, method = (o['method'] || 'GET').toUpperCase(), url = typeof o === 'string' ? o : o['url'], data = o['processData'] !== false && o['data'] && typeof o['data'] !== 'string' ? reqwest.toQueryString(o['data']) : o['data'] || null, http, sendWait = false;
    if ((o['type'] == 'jsonp' || method == 'GET') && data) {
      url = urlappend(url, data);
      data = null;
    }
    if (o['type'] == 'jsonp')
      return handleJsonp(o, fn, err, url);
    http = o.xhr && o.xhr(o) || xhr(o);
    http.open(method, url, o['async'] === false ? false : true);
    setHeaders(http, o);
    setCredentials(http, o);
    if (win[xDomainRequest] && http instanceof win[xDomainRequest]) {
      http.onload = fn;
      http.onerror = err;
      http.onprogress = function () {
      };
      sendWait = true;
    } else {
      http.onreadystatechange = handleReadyState(this, fn, err);
    }
    o['before'] && o['before'](http);
    if (sendWait) {
      setTimeout(function () {
        http.send(data);
      }, 200);
    } else {
      http.send(data);
    }
    return http;
  }
  function Reqwest(o, fn) {
    this.o = o;
    this.fn = fn;
    init.apply(this, arguments);
  }
  function setType(url) {
    var m = url.match(/\.(json|jsonp|html|xml)(\?|$)/);
    return m ? m[1] : 'js';
  }
  function init(o, fn) {
    this.url = typeof o == 'string' ? o : o['url'];
    this.timeout = null;
    this._fulfilled = false;
    this._successHandler = function () {
    };
    this._fulfillmentHandlers = [];
    this._errorHandlers = [];
    this._completeHandlers = [];
    this._erred = false;
    this._responseArgs = {};
    var self = this, type = o['type'] || setType(this.url);
    fn = fn || function () {
    };
    if (o['timeout']) {
      this.timeout = setTimeout(function () {
        self.abort();
      }, o['timeout']);
    }
    if (o['success']) {
      this._successHandler = function () {
        o['success'].apply(o, arguments);
      };
    }
    if (o['error']) {
      this._errorHandlers.push(function () {
        o['error'].apply(o, arguments);
      });
    }
    if (o['complete']) {
      this._completeHandlers.push(function () {
        o['complete'].apply(o, arguments);
      });
    }
    function complete(resp) {
      o['timeout'] && clearTimeout(self.timeout);
      self.timeout = null;
      while (self._completeHandlers.length > 0) {
        self._completeHandlers.shift()(resp);
      }
    }
    function success(resp) {
      resp = type !== 'jsonp' ? self.request : resp;
      var filteredResponse = globalSetupOptions.dataFilter(resp.responseText, type), r = filteredResponse;
      try {
        resp.responseText = r;
      } catch (e) {
      }
      if (r) {
        switch (type) {
        case 'json':
          try {
            resp = win.JSON ? win.JSON.parse(r) : eval('(' + r + ')');
          } catch (err) {
            return error(resp, 'Could not parse JSON in response', err);
          }
          break;
        case 'js':
          resp = eval(r);
          break;
        case 'html':
          resp = r;
          break;
        case 'xml':
          resp = resp.responseXML && resp.responseXML.parseError && resp.responseXML.parseError.errorCode && resp.responseXML.parseError.reason ? null : resp.responseXML;
          break;
        }
      }
      self._responseArgs.resp = resp;
      self._fulfilled = true;
      fn(resp);
      self._successHandler(resp);
      while (self._fulfillmentHandlers.length > 0) {
        resp = self._fulfillmentHandlers.shift()(resp);
      }
      complete(resp);
    }
    function error(resp, msg, t) {
      resp = self.request;
      self._responseArgs.resp = resp;
      self._responseArgs.msg = msg;
      self._responseArgs.t = t;
      self._erred = true;
      while (self._errorHandlers.length > 0) {
        self._errorHandlers.shift()(resp, msg, t);
      }
      complete(resp);
    }
    this.request = getRequest.call(this, success, error);
  }
  Reqwest.prototype = {
    abort: function () {
      this._aborted = true;
      this.request.abort();
    },
    retry: function () {
      init.call(this, this.o, this.fn);
    },
    then: function (success, fail) {
      success = success || function () {
      };
      fail = fail || function () {
      };
      if (this._fulfilled) {
        this._responseArgs.resp = success(this._responseArgs.resp);
      } else if (this._erred) {
        fail(this._responseArgs.resp, this._responseArgs.msg, this._responseArgs.t);
      } else {
        this._fulfillmentHandlers.push(success);
        this._errorHandlers.push(fail);
      }
      return this;
    },
    always: function (fn) {
      if (this._fulfilled || this._erred) {
        fn(this._responseArgs.resp);
      } else {
        this._completeHandlers.push(fn);
      }
      return this;
    },
    fail: function (fn) {
      if (this._erred) {
        fn(this._responseArgs.resp, this._responseArgs.msg, this._responseArgs.t);
      } else {
        this._errorHandlers.push(fn);
      }
      return this;
    }
  };
  function reqwest(o, fn) {
    return new Reqwest(o, fn);
  }
  function normalize(s) {
    return s ? s.replace(/\r?\n/g, '\r\n') : '';
  }
  function serial(el, cb) {
    var n = el.name, t = el.tagName.toLowerCase(), optCb = function (o) {
        if (o && !o['disabled'])
          cb(n, normalize(o['attributes']['value'] && o['attributes']['value']['specified'] ? o['value'] : o['text']));
      }, ch, ra, val, i;
    if (el.disabled || !n)
      return;
    switch (t) {
    case 'input':
      if (!/reset|button|image|file/i.test(el.type)) {
        ch = /checkbox/i.test(el.type);
        ra = /radio/i.test(el.type);
        val = el.value;
        (!(ch || ra) || el.checked) && cb(n, normalize(ch && val === '' ? 'on' : val));
      }
      break;
    case 'textarea':
      cb(n, normalize(el.value));
      break;
    case 'select':
      if (el.type.toLowerCase() === 'select-one') {
        optCb(el.selectedIndex >= 0 ? el.options[el.selectedIndex] : null);
      } else {
        for (i = 0; el.length && i < el.length; i++) {
          el.options[i].selected && optCb(el.options[i]);
        }
      }
      break;
    }
  }
  function eachFormElement() {
    var cb = this, e, i, serializeSubtags = function (e, tags) {
        var i, j, fa;
        for (i = 0; i < tags.length; i++) {
          fa = e[byTag](tags[i]);
          for (j = 0; j < fa.length; j++)
            serial(fa[j], cb);
        }
      };
    for (i = 0; i < arguments.length; i++) {
      e = arguments[i];
      if (/input|select|textarea/i.test(e.tagName))
        serial(e, cb);
      serializeSubtags(e, [
        'input',
        'select',
        'textarea'
      ]);
    }
  }
  function serializeQueryString() {
    return reqwest.toQueryString(reqwest.serializeArray.apply(null, arguments));
  }
  function serializeHash() {
    var hash = {};
    eachFormElement.apply(function (name, value) {
      if (name in hash) {
        hash[name] && !isArray(hash[name]) && (hash[name] = [hash[name]]);
        hash[name].push(value);
      } else
        hash[name] = value;
    }, arguments);
    return hash;
  }
  reqwest.serializeArray = function () {
    var arr = [];
    eachFormElement.apply(function (name, value) {
      arr.push({
        name: name,
        value: value
      });
    }, arguments);
    return arr;
  };
  reqwest.serialize = function () {
    if (arguments.length === 0)
      return '';
    var opt, fn, args = Array.prototype.slice.call(arguments, 0);
    opt = args.pop();
    opt && opt.nodeType && args.push(opt) && (opt = null);
    opt && (opt = opt.type);
    if (opt == 'map')
      fn = serializeHash;
    else if (opt == 'array')
      fn = reqwest.serializeArray;
    else
      fn = serializeQueryString;
    return fn.apply(null, args);
  };
  reqwest.toQueryString = function (o, trad) {
    var prefix, i, traditional = trad || false, s = [], enc = encodeURIComponent, add = function (key, value) {
        value = 'function' === typeof value ? value() : value == null ? '' : value;
        s[s.length] = enc(key) + '=' + enc(value);
      };
    if (isArray(o)) {
      for (i = 0; o && i < o.length; i++)
        add(o[i]['name'], o[i]['value']);
    } else {
      for (prefix in o) {
        if (o.hasOwnProperty(prefix))
          buildParams(prefix, o[prefix], traditional, add);
      }
    }
    return s.join('&').replace(/%20/g, '+');
  };
  function buildParams(prefix, obj, traditional, add) {
    var name, i, v, rbracket = /\[\]$/;
    if (isArray(obj)) {
      for (i = 0; obj && i < obj.length; i++) {
        v = obj[i];
        if (traditional || rbracket.test(prefix)) {
          add(prefix, v);
        } else {
          buildParams(prefix + '[' + (typeof v === 'object' ? i : '') + ']', v, traditional, add);
        }
      }
    } else if (obj && obj.toString() === '[object Object]') {
      for (name in obj) {
        buildParams(prefix + '[' + name + ']', obj[name], traditional, add);
      }
    } else {
      add(prefix, obj);
    }
  }
  reqwest.getcallbackPrefix = function () {
    return callbackPrefix;
  };
  reqwest.compat = function (o, fn) {
    if (o) {
      o['type'] && (o['method'] = o['type']) && delete o['type'];
      o['dataType'] && (o['type'] = o['dataType']);
      o['jsonpCallback'] && (o['jsonpCallbackName'] = o['jsonpCallback']) && delete o['jsonpCallback'];
      o['jsonp'] && (o['jsonpCallback'] = o['jsonp']);
    }
    return new Reqwest(o, fn);
  };
  reqwest.ajaxSetup = function (options) {
    options = options || {};
    for (var k in options) {
      globalSetupOptions[k] = options[k];
    }
  };
  return reqwest;
});
var inputfiles = function (require, core, reqwest) {
    'use strict';
    var p5 = core;
    var reqwest = reqwest;
    p5.prototype.createInput = function () {
      throw 'not yet implemented';
    };
    p5.prototype.createReader = function () {
      throw 'not yet implemented';
    };
    p5.prototype.loadBytes = function () {
      throw 'not yet implemented';
    };
    p5.prototype.loadJSON = function (path, callback) {
      var ret = [];
      var t = path.indexOf('http') === -1 ? 'json' : 'jsonp';
      reqwest({
        url: path,
        type: t,
        success: function (resp) {
          for (var k in resp) {
            ret[k] = resp[k];
          }
          if (typeof callback !== 'undefined') {
            callback(ret);
          }
        }
      });
      return ret;
    };
    p5.prototype.loadStrings = function (path, callback) {
      var ret = [];
      var req = new XMLHttpRequest();
      req.open('GET', path, true);
      req.onreadystatechange = function () {
        if (req.readyState === 4 && (req.status === 200 || req.status === 0)) {
          var arr = req.responseText.match(/[^\r\n]+/g);
          for (var k in arr) {
            ret[k] = arr[k];
          }
          if (typeof callback !== 'undefined') {
            callback(ret);
          }
        }
      };
      req.send(null);
      return ret;
    };
    p5.prototype.Table = function (path, options) {
      this._rowCount = null;
      this.columnTitles = null;
      this.columnCategories = null;
      this.columnIndices = null;
      this._columns = null;
      this.rows = [];
    };
    p5.prototype.Table.prototype.addRow = function (row) {
      if (row) {
        console.log('row!');
      }
      var r = row || [];
      this.rows.push(r);
    };
    p5.prototype.Table.prototype.removeRow = function (id) {
      var chunk = this.rows.splice(id + 1, this.rows.length);
      this.rows.pop();
      this.rows = this.rows.concat(chunk);
    };
    p5.prototype.Table.prototype.addColumn = function (title) {
      var t = title || null;
      this.columnTitles.push(t);
    };
    p5.prototype.Table.prototype.removeColumn = function (c) {
      if (typeof c === 'string') {
        c = this.columnTitles.indexOf(c);
      }
      var chunk = this.columnTitles.splice(c + 1, this.columnTitles.length);
      this.columnTitles.pop();
      this.columnTitles = this.columnTitles.concat(chunk);
      for (var i = 0; i < this.rows.length; i++) {
        var r = this.rows[i];
        var chip = r.splice(c + 1, r.length);
        r.pop();
        this.rows[i] = r.concat(chip);
      }
    };
    p5.prototype.TableRow = function (stuff, separator) {
      separator = separator || ',';
      this.row = stuff.split(separator);
      return this.row;
    };
    p5.prototype.loadTable = function (path, callback) {
      var ret = [];
      var req = new XMLHttpRequest();
      req.open('GET', path, true);
      req.onreadystatechange = function () {
        if (req.readyState === 4 && (req.status === 200 || req.status === 0)) {
          var arr = req.responseText.match(/[^\r\n]+/g);
          for (var k in arr) {
            ret[k] = arr[k];
          }
          if (typeof callback !== 'undefined') {
            var t = new p5.prototype.Table();
            t.columnTitles = new p5.prototype.TableRow(ret[0]);
            for (var i = 1; i < ret.length; i++) {
              var x = new p5.prototype.TableRow(ret[i]);
              t.addRow(x);
            }
            callback(t);
          }
        }
      };
      req.send(null);
      return ret;
    };
    p5.prototype.loadXML = function (path, callback) {
      var ret = [];
      reqwest({
        url: path,
        type: 'xml',
        success: function (resp) {
          ret[0] = resp;
          if (typeof callback !== 'undefined') {
            callback(ret);
          }
        }
      });
      return ret;
    };
    p5.prototype.parseXML = function () {
      throw 'not yet implemented';
    };
    p5.prototype.saveTable = function () {
      throw 'not yet implemented';
    };
    p5.prototype.selectFolder = function () {
      throw 'not yet implemented';
    };
    p5.prototype.selectInput = function () {
      throw 'not yet implemented';
    };
    return p5;
  }({}, core, reqwest);
var inputkeyboard = function (require, core) {
    'use strict';
    var p5 = core;
    p5.prototype.isKeyPressed = false;
    p5.prototype.keyIsPressed = false;
    p5.prototype.key = '';
    p5.prototype.keyCode = 0;
    p5.prototype.onkeydown = function (e) {
      this._setProperty('isKeyPressed', true);
      this._setProperty('keyIsPressed', true);
      this._setProperty('keyCode', e.which);
      var key = String.fromCharCode(e.which);
      if (!key) {
        key = e.which;
      }
      this._setProperty('key', key);
      var keyPressed = this.keyPressed || window.keyPressed;
      if (typeof keyPressed === 'function' && !e.charCode) {
        keyPressed(e);
      }
    };
    p5.prototype.onkeyup = function (e) {
      var keyReleased = this.keyReleased || window.keyReleased;
      this._setProperty('isKeyPressed', false);
      this._setProperty('keyIsPressed', false);
      if (typeof keyReleased === 'function') {
        keyReleased(e);
      }
    };
    p5.prototype.onkeypress = function (e) {
      this._setProperty('keyCode', e.which);
      this._setProperty('key', String.fromCharCode(e.which));
      var keyTyped = this.keyTyped || window.keyTyped;
      if (typeof keyTyped === 'function') {
        keyTyped(e);
      }
    };
    return p5;
  }({}, core);
var inputmouse = function (require, core, constants) {
    'use strict';
    var p5 = core;
    var constants = constants;
    p5.prototype.mouseX = 0;
    p5.prototype.mouseY = 0;
    p5.prototype.pmouseX = 0;
    p5.prototype.pmouseY = 0;
    p5.prototype.winMouseX = 0;
    p5.prototype.winMouseY = 0;
    p5.prototype.pwinMouseX = 0;
    p5.prototype.pwinMouseY = 0;
    p5.prototype.mouseButton = 0;
    p5.prototype.isMousePressed = false;
    p5.prototype.mouseIsPressed = false;
    p5.prototype.updateMouseCoords = function (e) {
      var mousePos = getMousePos(this._curElement.elt, e);
      this._setProperty('pmouseX', this.mouseX);
      this._setProperty('pmouseY', this.mouseY);
      this._setProperty('mouseX', mousePos.x);
      this._setProperty('mouseY', mousePos.y);
      this._setProperty('pwinMouseX', this.winMouseX);
      this._setProperty('pwinMouseY', this.winMouseY);
      this._setProperty('winMouseX', e.pageX);
      this._setProperty('winMouseY', e.pageY);
    };
    function getMousePos(canvas, evt) {
      var rect = canvas.getBoundingClientRect();
      return {
        x: evt.clientX - rect.left,
        y: evt.clientY - rect.top
      };
    }
    p5.prototype.setMouseButton = function (e) {
      if (e.button === 1) {
        this._setProperty('mouseButton', constants.CENTER);
      } else if (e.button === 2) {
        this._setProperty('mouseButton', constants.RIGHT);
      } else {
        this._setProperty('mouseButton', constants.LEFT);
      }
    };
    p5.prototype.onmousemove = function (e) {
      var context = this._isGlobal ? window : this;
      this.updateMouseCoords(e);
      if (!this.isMousePressed) {
        if (typeof context.mouseMoved === 'function') {
          e.preventDefault();
          context.mouseMoved(e);
        } else if (typeof context.touchMoved === 'function') {
          e.preventDefault();
          context.touchMoved(e);
        }
      } else {
        if (typeof context.mouseDragged === 'function') {
          e.preventDefault();
          context.mouseDragged(e);
        } else if (typeof context.touchMoved === 'function') {
          e.preventDefault();
          context.touchMoved(e);
        }
      }
    };
    p5.prototype.onmousedown = function (e) {
      var context = this._isGlobal ? window : this;
      this._setProperty('isMousePressed', true);
      this._setProperty('mouseIsPressed', true);
      this.setMouseButton(e);
      if (typeof context.mousePressed === 'function') {
        e.preventDefault();
        context.mousePressed(e);
      } else if (typeof context.touchStarted === 'function') {
        e.preventDefault();
        context.touchStarted(e);
      }
    };
    p5.prototype.onmouseup = function (e) {
      var context = this._isGlobal ? window : this;
      this._setProperty('isMousePressed', false);
      this._setProperty('mouseIsPressed', false);
      if (typeof context.mouseReleased === 'function') {
        e.preventDefault();
        context.mouseReleased(e);
      } else if (typeof context.touchEnded === 'function') {
        e.preventDefault();
        context.touchEnded(e);
      }
    };
    p5.prototype.onclick = function (e) {
      var context = this._isGlobal ? window : this;
      if (typeof context.mouseClicked === 'function') {
        e.preventDefault();
        context.mouseClicked(e);
      }
    };
    p5.prototype.onmousewheel = function (e) {
      var context = this._isGlobal ? window : this;
      if (typeof context.mouseWheel === 'function') {
        e.preventDefault();
        context.mouseWheel(e);
      }
    };
    return p5;
  }({}, core, constants);
var inputtime_date = function (require, core) {
    'use strict';
    var p5 = core;
    p5.prototype.day = function () {
      return new Date().getDate();
    };
    p5.prototype.hour = function () {
      return new Date().getHours();
    };
    p5.prototype.minute = function () {
      return new Date().getMinutes();
    };
    p5.prototype.millis = function () {
      return new Date().getTime() - this._startTime;
    };
    p5.prototype.month = function () {
      return new Date().getMonth() + 1;
    };
    p5.prototype.second = function () {
      return new Date().getSeconds();
    };
    p5.prototype.year = function () {
      return new Date().getFullYear();
    };
    return p5;
  }({}, core);
var inputtouch = function (require, core) {
    'use strict';
    var p5 = core;
    p5.prototype.touchX = 0;
    p5.prototype.touchY = 0;
    p5.prototype.setTouchPoints = function (e) {
      var context = this._isGlobal ? window : this;
      context._setProperty('touchX', e.changedTouches[0].pageX);
      context._setProperty('touchY', e.changedTouches[0].pageY);
      var touches = [];
      for (var i = 0; i < e.changedTouches.length; i++) {
        var ct = e.changedTouches[i];
        touches[i] = {
          x: ct.pageX,
          y: ct.pageY
        };
      }
      context._setProperty('touches', touches);
    };
    p5.prototype.ontouchstart = function (e) {
      var context = this._isGlobal ? window : this;
      context.setTouchPoints(e);
      if (typeof context.touchStarted === 'function') {
        e.preventDefault();
        context.touchStarted(e);
      } else if (typeof context.mousePressed === 'function') {
        e.preventDefault();
        context.mousePressed(e);
      }
    };
    p5.prototype.ontouchmove = function (e) {
      var context = this._isGlobal ? window : this;
      context.setTouchPoints(e);
      if (typeof context.touchMoved === 'function') {
        e.preventDefault();
        context.touchMoved(e);
      } else if (typeof context.mouseDragged === 'function') {
        e.preventDefault();
        context.mouseDragged(e);
      }
    };
    p5.prototype.ontouchend = function (e) {
      var context = this._isGlobal ? window : this;
      context.setTouchPoints(e);
      if (typeof context.touchEnded === 'function') {
        e.preventDefault();
        context.touchEnded(e);
      } else if (typeof context.mouseReleased === 'function') {
        e.preventDefault();
        context.mouseReleased(e);
      }
    };
    return p5;
  }({}, core);
var mathmath = function (require, core) {
    'use strict';
    var p5 = core;
    p5.prototype.createVector = function () {
      return new p5.Vector(this, arguments);
    };
    return p5;
  }({}, core);
var mathcalculation = function (require, core) {
    'use strict';
    var p5 = core;
    p5.prototype.abs = Math.abs;
    p5.prototype.ceil = Math.ceil;
    p5.prototype.constrain = function (n, low, high) {
      return Math.max(Math.min(n, high), low);
    };
    p5.prototype.dist = function (x1, y1, x2, y2) {
      return Math.sqrt((x2 - x1) * (x2 - x1) + (y2 - y1) * (y2 - y1));
    };
    p5.prototype.exp = Math.exp;
    p5.prototype.floor = Math.floor;
    p5.prototype.lerp = function (start, stop, amt) {
      return amt * (stop - start) + start;
    };
    p5.prototype.log = Math.log;
    p5.prototype.mag = function (x, y) {
      return Math.sqrt(x * x + y * y);
    };
    p5.prototype.map = function (n, start1, stop1, start2, stop2) {
      return (n - start1) / (stop1 - start1) * (stop2 - start2) + start2;
    };
    p5.prototype.max = function () {
      if (arguments[0] instanceof Array) {
        return Math.max.apply(null, arguments[0]);
      } else {
        return Math.max.apply(null, arguments);
      }
    };
    p5.prototype.min = function () {
      if (arguments[0] instanceof Array) {
        return Math.min.apply(null, arguments[0]);
      } else {
        return Math.min.apply(null, arguments);
      }
    };
    p5.prototype.norm = function (n, start, stop) {
      return this.map(n, start, stop, 0, 1);
    };
    p5.prototype.pow = Math.pow;
    p5.prototype.round = Math.round;
    p5.prototype.sq = function (n) {
      return n * n;
    };
    p5.prototype.sqrt = Math.sqrt;
    return p5;
  }({}, core);
var mathrandom = function (require, core) {
    'use strict';
    var p5 = core;
    var seeded = false;
    var lcg = function () {
        var m = 4294967296, a = 1664525, c = 1013904223, seed, z;
        return {
          setSeed: function (val) {
            z = seed = val || Math.round(Math.random() * m);
          },
          getSeed: function () {
            return seed;
          },
          rand: function () {
            z = (a * z + c) % m;
            return z / m;
          }
        };
      }();
    p5.prototype.randomSeed = function (seed) {
      lcg.setSeed(seed);
      seeded = true;
    };
    p5.prototype.random = function (min, max) {
      var rand;
      if (seeded) {
        rand = lcg.rand();
      } else {
        rand = Math.random();
      }
      if (arguments.length === 0) {
        return rand;
      } else if (arguments.length === 1) {
        return rand * min;
      } else {
        if (min > max) {
          var tmp = min;
          min = max;
          max = tmp;
        }
        return rand * (max - min) + min;
      }
    };
    var y2;
    var previous = false;
    p5.prototype.randomGaussian = function (mean, sd) {
      var y1, x1, x2, w;
      if (previous) {
        y1 = y2;
        previous = false;
      } else {
        do {
          x1 = this.random(2) - 1;
          x2 = this.random(2) - 1;
          w = x1 * x1 + x2 * x2;
        } while (w >= 1);
        w = Math.sqrt(-2 * Math.log(w) / w);
        y1 = x1 * w;
        y2 = x2 * w;
        previous = true;
      }
      var m = mean || 0;
      var s = sd || 1;
      return y1 * s + m;
    };
    return p5;
  }({}, core);
var mathnoise = function (require, core) {
    'use strict';
    var p5 = core;
    var PERLIN_YWRAPB = 4;
    var PERLIN_YWRAP = 1 << PERLIN_YWRAPB;
    var PERLIN_ZWRAPB = 8;
    var PERLIN_ZWRAP = 1 << PERLIN_ZWRAPB;
    var PERLIN_SIZE = 4095;
    var perlin_octaves = 4;
    var perlin_amp_falloff = 0.5;
    var SINCOS_PRECISION = 0.5;
    var SINCOS_LENGTH = Math.floor(360 / SINCOS_PRECISION);
    var sinLUT = new Array(SINCOS_LENGTH);
    var cosLUT = new Array(SINCOS_LENGTH);
    var DEG_TO_RAD = Math.PI / 180;
    for (var i = 0; i < SINCOS_LENGTH; i++) {
      sinLUT[i] = Math.sin(i * DEG_TO_RAD * SINCOS_PRECISION);
      cosLUT[i] = Math.cos(i * DEG_TO_RAD * SINCOS_PRECISION);
    }
    var perlin_PI = SINCOS_LENGTH;
    perlin_PI >>= 1;
    var perlin;
    p5.prototype.noise = function (x, y, z) {
      y = y || 0;
      z = z || 0;
      if (perlin == null) {
        perlin = new Array(PERLIN_SIZE + 1);
        for (var i = 0; i < PERLIN_SIZE + 1; i++) {
          perlin[i] = Math.random();
        }
      }
      if (x < 0) {
        x = -x;
      }
      if (y < 0) {
        y = -y;
      }
      if (z < 0) {
        z = -z;
      }
      var xi = Math.floor(x), yi = Math.floor(y), zi = Math.floor(z);
      var xf = x - xi;
      var yf = y - yi;
      var zf = z - zi;
      var rxf, ryf;
      var r = 0;
      var ampl = 0.5;
      var n1, n2, n3;
      var noise_fsc = function (i) {
        return 0.5 * (1 - cosLUT[Math.floor(i * perlin_PI) % SINCOS_LENGTH]);
      };
      for (var o = 0; o < perlin_octaves; o++) {
        var of = xi + (yi << PERLIN_YWRAPB) + (zi << PERLIN_ZWRAPB);
        rxf = noise_fsc(xf);
        ryf = noise_fsc(yf);
        n1 = perlin[of & PERLIN_SIZE];
        n1 += rxf * (perlin[of + 1 & PERLIN_SIZE] - n1);
        n2 = perlin[of + PERLIN_YWRAP & PERLIN_SIZE];
        n2 += rxf * (perlin[of + PERLIN_YWRAP + 1 & PERLIN_SIZE] - n2);
        n1 += ryf * (n2 - n1);
        of += PERLIN_ZWRAP;
        n2 = perlin[of & PERLIN_SIZE];
        n2 += rxf * (perlin[of + 1 & PERLIN_SIZE] - n2);
        n3 = perlin[of + PERLIN_YWRAP & PERLIN_SIZE];
        n3 += rxf * (perlin[of + PERLIN_YWRAP + 1 & PERLIN_SIZE] - n3);
        n2 += ryf * (n3 - n2);
        n1 += noise_fsc(zf) * (n2 - n1);
        r += n1 * ampl;
        ampl *= perlin_amp_falloff;
        xi <<= 1;
        xf *= 2;
        yi <<= 1;
        yf *= 2;
        zi <<= 1;
        zf *= 2;
        if (xf >= 1) {
          xi++;
          xf--;
        }
        if (yf >= 1) {
          yi++;
          yf--;
        }
        if (zf >= 1) {
          zi++;
          zf--;
        }
      }
      return r;
    };
    p5.prototype.noiseDetail = function (lod, falloff) {
      if (lod > 0) {
        perlin_octaves = lod;
      }
      if (falloff > 0) {
        perlin_amp_falloff = falloff;
      }
    };
    p5.prototype.noiseSeed = function (seed) {
      var lcg = function () {
          var m = 4294967296, a = 1664525, c = 1013904223, seed, z;
          return {
            setSeed: function (val) {
              z = seed = val || Math.round(Math.random() * m);
            },
            getSeed: function () {
              return seed;
            },
            rand: function () {
              z = (a * z + c) % m;
              return z / m;
            }
          };
        }();
      lcg.setSeed(seed);
      perlin = new Array(PERLIN_SIZE + 1);
      for (var i = 0; i < PERLIN_SIZE + 1; i++) {
        perlin[i] = lcg.rand();
      }
    };
    return p5;
  }({}, core);
var mathtrigonometry = function (require, core, polargeometry, constants) {
    'use strict';
    var p5 = core;
    var polarGeometry = polargeometry;
    var constants = constants;
    p5.prototype._angleMode = constants.RADIANS;
    p5.prototype.acos = function (ratio) {
      if (this._angleMode === constants.RADIANS) {
        return Math.acos(ratio);
      } else {
        return polarGeometry.radiansToDegrees(Math.acos(ratio));
      }
    };
    p5.prototype.asin = function (ratio) {
      if (this._angleMode === constants.RADIANS) {
        return Math.asin(ratio);
      } else {
        return polarGeometry.radiansToDegrees(Math.asin(ratio));
      }
    };
    p5.prototype.atan = function (ratio) {
      if (this._angleMode === constants.RADIANS) {
        return Math.atan(ratio);
      } else {
        return polarGeometry.radiansToDegrees(Math.atan(ratio));
      }
    };
    p5.prototype.atan2 = function (y, x) {
      if (this._angleMode === constants.RADIANS) {
        return Math.atan2(y, x);
      } else {
        return polarGeometry.radiansToDegrees(Math.atan2(y, x));
      }
    };
    p5.prototype.cos = function (angle) {
      if (this._angleMode === constants.RADIANS) {
        return Math.cos(angle);
      } else {
        return Math.cos(this.radians(angle));
      }
    };
    p5.prototype.sin = function (angle) {
      if (this._angleMode === constants.RADIANS) {
        return Math.sin(angle);
      } else {
        return Math.sin(this.radians(angle));
      }
    };
    p5.prototype.tan = function (angle) {
      if (this._angleMode === constants.RADIANS) {
        return Math.tan(angle);
      } else {
        return Math.tan(this.radians(angle));
      }
    };
    p5.prototype.degrees = function (angle) {
      return polarGeometry.radiansToDegrees(angle);
    };
    p5.prototype.radians = function (angle) {
      return polarGeometry.degreesToRadians(angle);
    };
    p5.prototype.angleMode = function (mode) {
      if (mode === constants.DEGREES || mode === constants.RADIANS) {
        this._angleMode = mode;
      }
    };
    return p5;
  }({}, core, polargeometry, constants);
var outputfiles = function (require, core) {
    'use strict';
    var p5 = core;
    p5.prototype.pWriters = [];
    p5.prototype.beginRaw = function () {
      throw 'not yet implemented';
    };
    p5.prototype.beginRecord = function () {
      throw 'not yet implemented';
    };
    p5.prototype.createOutput = function () {
      throw 'not yet implemented';
    };
    p5.prototype.createWriter = function (name) {
      if (this.pWriters.indexOf(name) === -1) {
        this.pWriters.name = new this.PrintWriter(name);
      }
    };
    p5.prototype.endRaw = function () {
      throw 'not yet implemented';
    };
    p5.prototype.endRecord = function () {
      throw 'not yet implemented';
    };
    p5.prototype.escape = function (content) {
      return content;
    };
    p5.prototype.PrintWriter = function (name) {
      this.name = name;
      this.content = '';
      this.print = function (data) {
        this.content += data;
      };
      this.println = function (data) {
        this.content += data + '\n';
      };
      this.flush = function () {
        this.content = '';
      };
      this.close = function () {
        this.writeFile(this.content);
      };
    };
    p5.prototype.saveBytes = function () {
      throw 'not yet implemented';
    };
    p5.prototype.saveJSONArray = function () {
      throw 'not yet implemented';
    };
    p5.prototype.saveJSONObject = function () {
      throw 'not yet implemented';
    };
    p5.prototype.saveStream = function () {
      throw 'not yet implemented';
    };
    p5.prototype.saveStrings = function (list) {
      this.writeFile(list.join('\n'));
    };
    p5.prototype.saveXML = function () {
      throw 'not yet implemented';
    };
    p5.prototype.selectOutput = function () {
      throw 'not yet implemented';
    };
    p5.prototype.writeFile = function (content) {
      this.open('data:text/json;charset=utf-8,' + this.escape(content), 'download');
    };
    return p5;
  }({}, core);
var outputimage = function (require, core) {
    'use strict';
    var p5 = core;
    p5.prototype.save = function () {
      window.open(this._curElement.elt.toDataURL('image/png'));
    };
    return p5;
  }({}, core);
var outputtext_area = function (require, core) {
    'use strict';
    var p5 = core;
    if (window.console && console.log) {
      p5.prototype.print = console.log.bind(console);
    } else {
      p5.prototype.print = function () {
      };
    }
    p5.prototype.println = p5.prototype.print;
    return p5;
  }({}, core);
var renderingrendering = function (require, core, constants) {
    var p5 = core;
    var constants = constants;
    p5.prototype.createCanvas = function (w, h, isDefault) {
      var c;
      if (isDefault) {
        c = document.createElement('canvas');
        c.id = 'defaultCanvas';
      } else {
        c = document.getElementById('defaultCanvas');
        if (c) {
          c.id = '';
        } else {
          var warn = 'Warning: createCanvas more than once NOT recommended.';
          warn += ' Very unpredictable behavior may result.';
          console.log(warn);
        }
      }
      c.setAttribute('width', w * this._pixelDensity);
      c.setAttribute('height', h * this._pixelDensity);
      c.setAttribute('style', 'width:' + w + 'px !important; height:' + h + 'px !important;');
      if (!this._setupDone) {
        c.className += ' p5_hidden';
        c.style.visibility = 'hidden';
      }
      if (this._userNode) {
        this._userNode.appendChild(c);
      } else {
        document.body.appendChild(c);
      }
      var pg = new p5.Graphics(c, this);
      if (isDefault) {
        this._elements.push(pg);
      }
      this.scale(this._pixelDensity, this._pixelDensity);
      return pg;
    };
    p5.prototype.createGraphics = function (w, h) {
      var c = document.createElement('canvas');
      c.setAttribute('width', w);
      c.setAttribute('height', h);
      document.body.appendChild(c);
      var pg = new p5.Graphics(c);
      this._elements.push(pg);
      for (var p in p5.prototype) {
        if (!pg.hasOwnProperty(p)) {
          if (typeof p5.prototype[p] === 'function') {
            pg[p] = p5.prototype[p].bind(pg);
          } else {
            pg[p] = p5.prototype[p];
          }
        }
      }
      return pg;
    };
    p5.prototype.blendMode = function (mode) {
      if (mode === constants.BLEND || mode === constants.DARKEST || mode === constants.LIGHTEST || mode === constants.DIFFERENCE || mode === constants.MULTIPLY || mode === constants.EXCLUSION || mode === constants.SCREEN || mode === constants.REPLACE || mode === constants.OVERLAY || mode === constants.HARD_LIGHT || mode === constants.SOFT_LIGHT || mode === constants.DODGE || mode === constants.BURN) {
        this.canvas.getContext('2d').globalCompositeOperation = mode;
      } else {
        throw new Error('Mode ' + mode + ' not recognized.');
      }
    };
    return p5;
  }({}, core, constants);
var shape2d_primitives = function (require, core, canvas, constants) {
    'use strict';
    var p5 = core;
    var canvas = canvas;
    var constants = constants;
    p5.prototype.arc = function (x, y, width, height, start, stop, mode) {
      if (!this._doStroke && !this._doFill) {
        return;
      }
      var ctx = this.canvas.getContext('2d');
      var vals = canvas.arcModeAdjust(x, y, width, height, this._ellipseMode);
      var radius = vals.h > vals.w ? vals.h / 2 : vals.w / 2, xScale = vals.h > vals.w ? vals.w / vals.h : 1, yScale = vals.h > vals.w ? 1 : vals.h / vals.w;
      ctx.scale(xScale, yScale);
      ctx.beginPath();
      ctx.arc(vals.x, vals.y, radius, start, stop);
      if (this._doStroke) {
        ctx.stroke();
      }
      if (mode === constants.CHORD || mode === constants.OPEN) {
        ctx.closePath();
      } else if (mode === constants.PIE || mode === undefined) {
        ctx.lineTo(vals.x, vals.y);
        ctx.closePath();
      }
      if (this._doFill) {
        ctx.fill();
      }
      if (this._doStroke && mode !== constants.OPEN && mode !== undefined) {
        ctx.stroke();
      }
      return this;
    };
    p5.prototype.ellipse = function (x, y, width, height) {
      if (!this._doStroke && !this._doFill) {
        return;
      }
      var ctx = this.canvas.getContext('2d');
      var vals = canvas.modeAdjust(x, y, width, height, this._ellipseMode);
      var kappa = 0.5522848, ox = vals.w / 2 * kappa, oy = vals.h / 2 * kappa, xe = vals.x + vals.w, ye = vals.y + vals.h, xm = vals.x + vals.w / 2, ym = vals.y + vals.h / 2;
      ctx.beginPath();
      ctx.moveTo(vals.x, ym);
      ctx.bezierCurveTo(vals.x, ym - oy, xm - ox, vals.y, xm, vals.y);
      ctx.bezierCurveTo(xm + ox, vals.y, xe, ym - oy, xe, ym);
      ctx.bezierCurveTo(xe, ym + oy, xm + ox, ye, xm, ye);
      ctx.bezierCurveTo(xm - ox, ye, vals.x, ym + oy, vals.x, ym);
      ctx.closePath();
      if (this._doFill) {
        ctx.fill();
      }
      if (this._doStroke) {
        ctx.stroke();
      }
      return this;
    };
    p5.prototype.line = function (x1, y1, x2, y2) {
      if (!this._doStroke) {
        return;
      }
      var ctx = this.canvas.getContext('2d');
      if (ctx.strokeStyle === 'rgba(0,0,0,0)') {
        return;
      }
      ctx.beginPath();
      ctx.moveTo(x1, y1);
      ctx.lineTo(x2, y2);
      ctx.stroke();
      return this;
    };
    p5.prototype.point = function (x, y) {
      if (!this._doStroke) {
        return;
      }
      var ctx = this.canvas.getContext('2d');
      var s = ctx.strokeStyle;
      var f = ctx.fillStyle;
      if (s === 'rgba(0,0,0,0)') {
        return;
      }
      x = Math.round(x);
      y = Math.round(y);
      ctx.fillStyle = s;
      if (ctx.lineWidth > 1) {
        ctx.beginPath();
        ctx.arc(x, y, ctx.lineWidth / 2, 0, constants.TWO_PI, false);
        ctx.fill();
      } else {
        ctx.fillRect(x, y, 1, 1);
      }
      ctx.fillStyle = f;
      return this;
    };
    p5.prototype.quad = function (x1, y1, x2, y2, x3, y3, x4, y4) {
      if (!this._doStroke && !this._doFill) {
        return;
      }
      var ctx = this.canvas.getContext('2d');
      ctx.beginPath();
      ctx.moveTo(x1, y1);
      ctx.lineTo(x2, y2);
      ctx.lineTo(x3, y3);
      ctx.lineTo(x4, y4);
      ctx.closePath();
      if (this._doFill) {
        ctx.fill();
      }
      if (this._doStroke) {
        ctx.stroke();
      }
      return this;
    };
    p5.prototype.rect = function (a, b, c, d) {
      if (!this._doStroke && !this._doFill) {
        return;
      }
      var vals = canvas.modeAdjust(a, b, c, d, this._rectMode);
      var ctx = this.canvas.getContext('2d');
      if (this._doStroke && ctx.lineWidth % 2 === 1) {
        ctx.translate(0.5, 0.5);
      }
      ctx.beginPath();
      ctx.rect(vals.x, vals.y, vals.w, vals.h);
      if (this._doFill) {
        ctx.fill();
      }
      if (this._doStroke) {
        ctx.stroke();
      }
      if (this._doStroke && ctx.lineWidth % 2 === 1) {
        ctx.translate(-0.5, -0.5);
      }
      return this;
    };
    p5.prototype.triangle = function (x1, y1, x2, y2, x3, y3) {
      if (!this._doStroke && !this._doFill) {
        return;
      }
      var ctx = this.canvas.getContext('2d');
      ctx.beginPath();
      ctx.moveTo(x1, y1);
      ctx.lineTo(x2, y2);
      ctx.lineTo(x3, y3);
      ctx.closePath();
      if (this._doFill) {
        ctx.fill();
      }
      if (this._doStroke) {
        ctx.stroke();
      }
      return this;
    };
    return p5;
  }({}, core, canvas, constants);
var shapeattributes = function (require, core, constants) {
    'use strict';
    var p5 = core;
    var constants = constants;
    p5.prototype._rectMode = constants.CORNER;
    p5.prototype._ellipseMode = constants.CENTER;
    p5.prototype.ellipseMode = function (m) {
      if (m === constants.CORNER || m === constants.CORNERS || m === constants.RADIUS || m === constants.CENTER) {
        this._ellipseMode = m;
      }
      return this;
    };
    p5.prototype.noSmooth = function () {
      this.canvas.getContext('2d').mozImageSmoothingEnabled = false;
      this.canvas.getContext('2d').webkitImageSmoothingEnabled = false;
      return this;
    };
    p5.prototype.rectMode = function (m) {
      if (m === constants.CORNER || m === constants.CORNERS || m === constants.RADIUS || m === constants.CENTER) {
        this._rectMode = m;
      }
      return this;
    };
    p5.prototype.smooth = function () {
      this.canvas.getContext('2d').mozImageSmoothingEnabled = true;
      this.canvas.getContext('2d').webkitImageSmoothingEnabled = true;
      return this;
    };
    p5.prototype.strokeCap = function (cap) {
      if (cap === constants.ROUND || cap === constants.SQUARE || cap === constants.PROJECT) {
        this.canvas.getContext('2d').lineCap = cap;
      }
      return this;
    };
    p5.prototype.strokeJoin = function (join) {
      if (join === constants.ROUND || join === constants.BEVEL || join === constants.MITER) {
        this.canvas.getContext('2d').lineJoin = join;
      }
      return this;
    };
    p5.prototype.strokeWeight = function (w) {
      if (typeof w === 'undefined' || w === 0) {
        this.canvas.getContext('2d').lineWidth = 0.0001;
      } else {
        this.canvas.getContext('2d').lineWidth = w;
      }
      return this;
    };
    return p5;
  }({}, core, constants);
var shapecurves = function (require, core) {
    'use strict';
    var p5 = core;
    p5.prototype._bezierDetail = 20;
    p5.prototype._curveDetail = 20;
    p5.prototype.bezier = function (x1, y1, x2, y2, x3, y3, x4, y4) {
      if (!this._doStroke) {
        return;
      }
      var ctx = this.canvas.getContext('2d');
      ctx.beginPath();
      ctx.moveTo(x1, y1);
      for (var i = 0; i <= this._bezierDetail; i++) {
        var t = i / parseFloat(this._bezierDetail);
        var x = p5.prototype.bezierPoint(x1, x2, x3, x4, t);
        var y = p5.prototype.bezierPoint(y1, y2, y3, y4, t);
        ctx.lineTo(x, y);
      }
      ctx.stroke();
      return this;
    };
    p5.prototype.bezierDetail = function (d) {
      this._setProperty('_bezierDetail', d);
      return this;
    };
    p5.prototype.bezierPoint = function (a, b, c, d, t) {
      var adjustedT = 1 - t;
      return Math.pow(adjustedT, 3) * a + 3 * Math.pow(adjustedT, 2) * t * b + 3 * adjustedT * Math.pow(t, 2) * c + Math.pow(t, 3) * d;
    };
    p5.prototype.bezierTangent = function (a, b, c, d, t) {
      var adjustedT = 1 - t;
      return 3 * d * Math.pow(t, 2) - 3 * c * Math.pow(t, 2) + 6 * c * adjustedT * t - 6 * b * adjustedT * t + 3 * b * Math.pow(adjustedT, 2) - 3 * a * Math.pow(adjustedT, 2);
    };
    p5.prototype.curve = function (x1, y1, x2, y2, x3, y3, x4, y4) {
      if (!this._doStroke) {
        return;
      }
      var ctx = this.canvas.getContext('2d');
      ctx.moveTo(x1, y1);
      ctx.beginPath();
      for (var i = 0; i <= this._curveDetail; i++) {
        var t = parseFloat(i / this._curveDetail);
        var x = p5.prototype.curvePoint(x1, x2, x3, x4, t);
        var y = p5.prototype.curvePoint(y1, y2, y3, y4, t);
        ctx.lineTo(x, y);
      }
      ctx.stroke();
      ctx.closePath();
      return this;
    };
    p5.prototype.curveDetail = function (d) {
      this._setProperty('_curveDetail', d);
      return this;
    };
    p5.prototype.curvePoint = function (a, b, c, d, t) {
      var t3 = t * t * t, t2 = t * t, f1 = -0.5 * t3 + t2 - 0.5 * t, f2 = 1.5 * t3 - 2.5 * t2 + 1, f3 = -1.5 * t3 + 2 * t2 + 0.5 * t, f4 = 0.5 * t3 - 0.5 * t2;
      return a * f1 + b * f2 + c * f3 + d * f4;
    };
    p5.prototype.curveTangent = function (a, b, c, d, t) {
      var t2 = t * t, f1 = -3 * t2 / 2 + 2 * t - 0.5, f2 = 9 * t2 / 2 - 5 * t, f3 = -9 * t2 / 2 + 4 * t + 0.5, f4 = 3 * t2 / 2 - t;
      return a * f1 + b * f2 + c * f3 + d * f4;
    };
    p5.prototype.curveTightness = function () {
      throw 'not yet implemented';
    };
    return p5;
  }({}, core);
var shapevertex = function (require, core, constants) {
    'use strict';
    var p5 = core;
    var constants = constants;
    p5.prototype._shapeKind = null;
    p5.prototype._shapeInited = false;
    p5.prototype._contourInited = false;
    p5.prototype._contourVertices = [];
    p5.prototype._curveVertices = [];
    p5.prototype.beginContour = function () {
      this._contourVertices = [];
      this._contourInited = true;
      return this;
    };
    p5.prototype.beginShape = function (kind) {
      if (kind === constants.POINTS || kind === constants.LINES || kind === constants.TRIANGLES || kind === constants.TRIANGLE_FAN || kind === constants.TRIANGLE_STRIP || kind === constants.QUADS || kind === constants.QUAD_STRIP) {
        this._shapeKind = kind;
      } else {
        this._shapeKind = null;
      }
      this._shapeInited = true;
      this.canvas.getContext('2d').beginPath();
      return this;
    };
    p5.prototype.bezierVertex = function (x2, y2, x3, y3, x4, y4) {
      if (this._contourInited) {
        var pt = {};
        pt.x = x2;
        pt.y = y2;
        pt.x3 = x3;
        pt.y3 = y3;
        pt.x4 = x4;
        pt.y4 = y4;
        pt.type = constants.BEZIER;
        this._contourVertices.push(pt);
        return this;
      }
      this.canvas.getContext('2d').bezierCurveTo(x2, y2, x3, y3, x4, y4);
      return this;
    };
    p5.prototype.curveVertex = function (x, y) {
      var pt = {};
      pt.x = x;
      pt.y = y;
      this._curveVertices.push(pt);
      if (this._curveVertices.length >= 4) {
        this.curve(this._curveVertices[0].x, this._curveVertices[0].y, this._curveVertices[1].x, this._curveVertices[1].y, this._curveVertices[2].x, this._curveVertices[2].y, this._curveVertices[3].x, this._curveVertices[3].y);
        this._curveVertices.shift();
      }
      return this;
    };
    p5.prototype.endContour = function () {
      this._contourVertices.reverse();
      this.canvas.getContext('2d').moveTo(this._contourVertices[0].x, this._contourVertices[0].y);
      var ctx = this.canvas.getContext('2d');
      this._contourVertices.slice(1).forEach(function (pt, i) {
        switch (pt.type) {
        case constants.LINEAR:
          ctx.lineTo(pt.x, pt.y);
          break;
        case constants.QUADRATIC:
          ctx.quadraticCurveTo(pt.x, pt.y, pt.x3, pt.y3);
          break;
        case constants.BEZIER:
          ctx.bezierCurveTo(pt.x, pt.y, pt.x3, pt.y3, pt.x4, pt.y4);
          break;
        case constants.CURVE:
          break;
        }
      });
      this.canvas.getContext('2d').closePath();
      this._contourInited = false;
      return this;
    };
    p5.prototype.endShape = function (mode) {
      if (mode === constants.CLOSE) {
        this.canvas.getContext('2d').closePath();
        if (this._doFill) {
          this.canvas.getContext('2d').fill();
        }
      }
      if (this._doStroke && this._curveVertices.length <= 0) {
        this.canvas.getContext('2d').stroke();
      } else {
        this._curveVertices = [];
      }
      return this;
    };
    p5.prototype.quadraticVertex = function (cx, cy, x3, y3) {
      if (this._contourInited) {
        var pt = {};
        pt.x = cx;
        pt.y = cy;
        pt.x3 = x3;
        pt.y3 = y3;
        pt.type = constants.QUADRATIC;
        this._contourVertices.push(pt);
        return this;
      }
      this.canvas.getContext('2d').quadraticCurveTo(cx, cy, x3, y3);
      return this;
    };
    p5.prototype.vertex = function (x, y) {
      if (this._contourInited) {
        var pt = {};
        pt.x = x;
        pt.y = y;
        pt.type = constants.LINEAR;
        this._contourVertices.push(pt);
        return this;
      }
      if (this._shapeInited) {
        this.canvas.getContext('2d').moveTo(x, y);
      } else {
        this.canvas.getContext('2d').lineTo(x, y);
      }
      this._shapeInited = false;
      return this;
    };
    return p5;
  }({}, core, constants);
var structure = function (require, core) {
    'use strict';
    var p5 = core;
    p5.prototype.exit = function () {
      throw 'exit() not implemented, see remove()';
    };
    p5.prototype.noLoop = function () {
      this._loop = false;
      if (this._drawInterval) {
        clearInterval(this._drawInterval);
      }
    };
    p5.prototype.loop = function () {
      this._loop = true;
      this._draw();
    };
    p5.prototype.push = function () {
      var ctx = this.canvas.getContext('2d');
      ctx.save();
      this.styles.push({
        fillStyle: ctx.fillStyle,
        strokeStyle: ctx.strokeStyle,
        lineWidth: ctx.lineWidth,
        lineCap: ctx.lineCap,
        lineJoin: ctx.lineJoin,
        tint: this._tint,
        imageMode: this._imageMode,
        rectMode: this._rectMode,
        ellipseMode: this._ellipseMode,
        colorMode: this._colorMode,
        textAlign: ctx.textAlign,
        textFont: this.textFont,
        textLeading: this.textLeading,
        textSize: this.textSize,
        textStyle: this.textStyle
      });
    };
    p5.prototype.pop = function () {
      var ctx = this.canvas.getContext('2d');
      ctx.restore();
      var lastS = this.styles.pop();
      ctx.fillStyle = lastS.fillStyle;
      ctx.strokeStyle = lastS.strokeStyle;
      ctx.lineWidth = lastS.lineWidth;
      ctx.lineCap = lastS.lineCap;
      ctx.lineJoin = lastS.lineJoin;
      this._tint = lastS.tint;
      this._imageMode = lastS.imageMode;
      this._rectMode = lastS.rectMode;
      this._ellipseMode = lastS.ellipseMode;
      this._colorMode = lastS.colorMode;
      ctx.textAlign = lastS.textAlign;
      this.textFont = lastS.textFont;
      this.textLeading = lastS.textLeading;
      this.textSize = lastS.textSize;
      this.textStyle = lastS.textStyle;
    };
    p5.prototype.pushStyle = function () {
      throw new Error('pushStyle() not used, see push()');
    };
    p5.prototype.popStyle = function () {
      throw new Error('popStyle() not used, see pop()');
    };
    p5.prototype.redraw = function () {
      var context = this._isGlobal ? window : this;
      if (context.draw) {
        context.draw();
      }
    };
    p5.prototype.size = function () {
      throw 'size() not implemented, see createCanvas()';
    };
    return p5;
  }({}, core);
var transform = function (require, core, constants, outputtext_area) {
    'use strict';
    var p5 = core;
    var constants = constants;
    p5.prototype._matrices = [[
        1,
        0,
        0,
        1,
        0,
        0
      ]];
    p5.prototype.applyMatrix = function (n00, n01, n02, n10, n11, n12) {
      this.canvas.getContext('2d').transform(n00, n01, n02, n10, n11, n12);
      var m = this._matrices[this._matrices.length - 1];
      m = multiplyMatrix(m, [
        n00,
        n01,
        n02,
        n10,
        n11,
        n12
      ]);
      return this;
    };
    p5.prototype.popMatrix = function () {
      throw new Error('popMatrix() not used, see pop()');
    };
    p5.prototype.printMatrix = function () {
      throw new Error('printMatrix() not implemented');
    };
    p5.prototype.pushMatrix = function () {
      throw new Error('pushMatrix() not used, see push()');
    };
    p5.prototype.resetMatrix = function () {
      this.canvas.getContext('2d').setTransform();
      this._matrices[this._matrices.length - 1] = [
        1,
        0,
        0,
        1,
        0,
        0
      ];
      return this;
    };
    p5.prototype.rotate = function (r) {
      if (this._angleMode === constants.DEGREES) {
        r = this.radians(r);
      }
      this.canvas.getContext('2d').rotate(r);
      var m = this._matrices[this._matrices.length - 1];
      var c = Math.cos(r);
      var s = Math.sin(r);
      var m11 = m[0] * c + m[2] * s;
      var m12 = m[1] * c + m[3] * s;
      var m21 = m[0] * -s + m[2] * c;
      var m22 = m[1] * -s + m[3] * c;
      m[0] = m11;
      m[1] = m12;
      m[2] = m21;
      m[3] = m22;
      return this;
    };
    p5.prototype.rotateX = function () {
      throw 'not yet implemented';
    };
    p5.prototype.rotateY = function () {
      throw 'not yet implemented';
    };
    p5.prototype.scale = function () {
      var x = 1, y = 1;
      if (arguments.length === 1) {
        x = y = arguments[0];
      } else {
        x = arguments[0];
        y = arguments[1];
      }
      this.canvas.getContext('2d').scale(x, y);
      var m = this._matrices[this._matrices.length - 1];
      m[0] *= x;
      m[1] *= x;
      m[2] *= y;
      m[3] *= y;
      return this;
    };
    p5.prototype.shearX = function (angle) {
      if (this._angleMode === constants.DEGREES) {
        angle = this.radians(angle);
      }
      this.canvas.getContext('2d').transform(1, 0, this.tan(angle), 1, 0, 0);
      var m = this._matrices[this._matrices.length - 1];
      m = multiplyMatrix(m, [
        1,
        0,
        this.tan(angle),
        1,
        0,
        0
      ]);
      return this;
    };
    p5.prototype.shearY = function (angle) {
      if (this._angleMode === constants.DEGREES) {
        angle = this.radians(angle);
      }
      this.canvas.getContext('2d').transform(1, this.tan(angle), 0, 1, 0, 0);
      var m = this._matrices[this._matrices.length - 1];
      m = multiplyMatrix(m, [
        1,
        this.tan(angle),
        0,
        1,
        0,
        0
      ]);
      return this;
    };
    p5.prototype.translate = function (x, y) {
      this.canvas.getContext('2d').translate(x, y);
      var m = this._matrices[this._matrices.length - 1];
      m[4] += m[0] * x + m[2] * y;
      m[5] += m[1] * x + m[3] * y;
      return this;
    };
    function multiplyMatrix(m1, m2) {
      var result = [];
      var m1Length = m1.length;
      var m2Length = m2.length;
      var m10Length = m1[0].length;
      for (var j = 0; j < m2Length; j++) {
        result[j] = [];
        for (var k = 0; k < m10Length; k++) {
          var sum = 0;
          for (var i = 0; i < m1Length; i++) {
            sum += m1[i][k] * m2[j][i];
          }
          result[j].push(sum);
        }
      }
      return result;
    }
    return p5;
  }({}, core, constants, outputtext_area);
var typographyattributes = function (require, core, constants) {
    'use strict';
    var p5 = core;
    var constants = constants;
    p5.prototype._textLeading = 15;
    p5.prototype._textFont = 'sans-serif';
    p5.prototype._textSize = 12;
    p5.prototype._textStyle = constants.NORMAL;
    p5.prototype.textAlign = function (a) {
      if (a === constants.LEFT || a === constants.RIGHT || a === constants.CENTER) {
        this.canvas.getContext('2d').textAlign = a;
      }
    };
    p5.prototype.textHeight = function (s) {
      return this.canvas.getContext('2d').measureText(s).height;
    };
    p5.prototype.textLeading = function (l) {
      this._setProperty('_textLeading', l);
    };
    p5.prototype.textSize = function (s) {
      this._setProperty('_textSize', s);
    };
    p5.prototype.textStyle = function (s) {
      if (s === constants.NORMAL || s === constants.ITALIC || s === constants.BOLD) {
        this._setProperty('_textStyle', s);
      }
    };
    p5.prototype.textWidth = function (s) {
      return this.canvas.getContext('2d').measureText(s).width;
    };
    return p5;
  }({}, core, constants);
var typographyloading_displaying = function (require, core, canvas) {
    'use strict';
    var p5 = core;
    var canvas = canvas;
    p5.prototype.text = function () {
      this.canvas.getContext('2d').font = this._textStyle + ' ' + this._textSize + 'px ' + this._textFont;
      if (arguments.length === 3) {
        this.canvas.getContext('2d').fillText(arguments[0], arguments[1], arguments[2]);
        this.canvas.getContext('2d').strokeText(arguments[0], arguments[1], arguments[2]);
      } else if (arguments.length === 5) {
        var words = arguments[0].split(' ');
        var line = '';
        var vals = canvas.modeAdjust(arguments[1], arguments[2], arguments[3], arguments[4], this._rectMode);
        vals.y += this._textLeading;
        for (var n = 0; n < words.length; n++) {
          var testLine = line + words[n] + ' ';
          var metrics = this.canvas.getContext('2d').measureText(testLine);
          var testWidth = metrics.width;
          if (vals.y > vals.h) {
            break;
          } else if (testWidth > vals.w && n > 0) {
            this.canvas.getContext('2d').fillText(line, vals.x, vals.y);
            this.canvas.getContext('2d').strokeText(line, vals.x, vals.y);
            line = words[n] + ' ';
            vals.y += this._textLeading;
          } else {
            line = testLine;
          }
        }
        if (vals.y <= vals.h) {
          this.canvas.getContext('2d').fillText(line, vals.x, vals.y);
          this.canvas.getContext('2d').strokeText(line, vals.x, vals.y);
        }
      }
    };
    p5.prototype.textFont = function (str) {
      this._setProperty('_textFont', str);
    };
    return p5;
  }({}, core, canvas);
var src_app = function (require, core, p5Color, p5Element, p5Graphics, p5Image, p5Vector, colorcreating_reading, colorsetting, constants, dataarray_functions, datastring_functions, environment, imageimage, imageloading_displaying, imagepixels, inputfiles, inputkeyboard, inputmouse, inputtime_date, inputtouch, mathmath, mathcalculation, mathrandom, mathnoise, mathtrigonometry, outputfiles, outputimage, outputtext_area, renderingrendering, shape2d_primitives, shapeattributes, shapecurves, shapevertex, structure, transform, typographyattributes, typographyloading_displaying) {
    'use strict';
    var p5 = core;
    var _globalInit = function () {
      if (!window.PHANTOMJS) {
        if (window.setup && typeof window.setup === 'function' || window.draw && typeof window.draw === 'function') {
          new p5();
        }
      }
    };
    if (document.readyState === 'complete') {
      _globalInit();
    } else {
      window.addEventListener('load', _globalInit, false);
    }
    window.p5 = p5;
    return p5;
  }({}, core, p5Color, p5Element, p5Graphics, p5Image, p5Vector, colorcreating_reading, colorsetting, constants, dataarray_functions, datastring_functions, environment, imageimage, imageloading_displaying, imagepixels, inputfiles, inputkeyboard, inputmouse, inputtime_date, inputtouch, mathmath, mathcalculation, mathrandom, mathnoise, mathtrigonometry, outputfiles, outputimage, outputtext_area, renderingrendering, shape2d_primitives, shapeattributes, shapecurves, shapevertex, structure, transform, typographyattributes, typographyloading_displaying);<|MERGE_RESOLUTION|>--- conflicted
+++ resolved
@@ -1,8 +1,4 @@
-<<<<<<< HEAD
-/*! p5.min.js v0.2.22 July 29, 2014 */
-=======
 /*! p5.js v0.2.22 July 30, 2014 */
->>>>>>> f43984c3
 var shim = function (require) {
     window.requestDraw = function () {
       return window.requestAnimationFrame || window.webkitRequestAnimationFrame || window.mozRequestAnimationFrame || window.oRequestAnimationFrame || window.msRequestAnimationFrame || function (callback, element) {
