--- conflicted
+++ resolved
@@ -947,13 +947,8 @@
   };
   p5.Graphics.prototype = Object.create(p5.Element.prototype);
   p5.Graphics.prototype._applyDefaults = function () {
-<<<<<<< HEAD
-    this.drawingContext.fillStyle = undefined;
-    this.drawingContext.strokeStyle = undefined;
-=======
     this.drawingContext.fillStyle = constants._DEFAULT_FILL;
     this.drawingContext.strokeStyle = constants._DEFAULT_STROKE;
->>>>>>> b782d370
     this.drawingContext.lineCap = constants.ROUND;
     this.drawingContext.font = 'normal 12px sans-serif';
   };
@@ -1439,9 +1434,10 @@
   };
   return p5.File;
 }({}, amdclean['core']);
-amdclean['p5Font'] = function (require, core) {
+amdclean['p5Font'] = function (require, core, constants) {
   'use strict';
   var p5 = core;
+  var constants = constants;
   p5.Font = function (p) {
     this.parent = p;
     this.font = undefined;
@@ -1454,30 +1450,25 @@
     textAscent = p.textAscent();
     textDescent = p.textDescent();
     textHeight = textAscent + textDescent;
-    if (p.drawingContext.textAlign === 'center') {
+    if (p.drawingContext.textAlign === constants.CENTER) {
       x -= textWidth / 2;
-    } else if (p.drawingContext.textAlign === 'right') {
+    } else if (p.drawingContext.textAlign === constants.RIGHT) {
       x -= textWidth;
     }
-    if (p.drawingContext.textBaseline === 'top') {
+    if (p.drawingContext.textBaseline === constants.TOP) {
       y += textHeight;
     } else if (p.drawingContext.textBaseline === 'middle') {
       y += textHeight / 2 - textDescent;
-    } else if (p.drawingContext.textBaseline === 'bottom') {
+    } else if (p.drawingContext.textBaseline === constants.BOTTOM) {
       y -= textDescent;
     }
     path = this.font.getPath(line, x, y, fontSize, options);
-<<<<<<< HEAD
-    path.stroke = p._doStroke && p.drawingContext.strokeStyle;
-    path.fill = p._doFill && p.drawingContext.fillStyle;
-=======
     if (p._doStroke && p.drawingContext.strokeStyle !== constants._DEFAULT_STROKE) {
       path.stroke = p.drawingContext.strokeStyle;
     }
     if (p._doFill) {
       path.fill = p.drawingContext.strokeStyle === constants._DEFAULT_FILL ? constants._DEFAULT_TEXT_FILL : p.drawingContext.fillStyle;
     }
->>>>>>> b782d370
     path.draw(p.drawingContext);
   };
   p5.Font.prototype.textBounds = function (str, x, y, fontSize) {
@@ -1518,7 +1509,7 @@
     throw 'not yet implemented';
   };
   return p5.Font;
-}({}, amdclean['core']);
+}({}, amdclean['core'], amdclean['constants']);
 amdclean['polargeometry'] = function (require) {
   return {
     degreesToRadians: function (x) {
@@ -6014,11 +6005,7 @@
           y += (maxHeight - totalHeight) / 2;
           break;
         case constants.BASELINE:
-<<<<<<< HEAD
           y += maxHeight - totalHeight - this.textDescent();
-=======
-          y += maxHeight - totalHeight - this._textDescent;
->>>>>>> b782d370
           break;
         }
       }
