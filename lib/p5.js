--- conflicted
+++ resolved
@@ -1,9 +1,4 @@
-<<<<<<< HEAD
-
-/*! p5.js v0.4.5 May 27, 2015 */
-=======
-/*! p5.js v0.4.3 May 27, 2015 */
->>>>>>> 3aa5751c
+/*! p5.js v0.4.5 May 28, 2015 */
 (function (root, factory) {
   if (typeof define === 'function' && define.amd)
     define('p5', [], function () { return (root.returnExportsGlobal = factory());});
@@ -1402,30 +1397,54 @@
     this.drawingContext.font = 'normal 12px sans-serif';
   };
   p5.Graphics2D.prototype.background = function () {
-    var curFill = this.drawingContext.fillStyle;
+    this.drawingContext.save();
+    this.drawingContext.setTransform(1, 0, 0, 1, 0, 0);
+    this.drawingContext.scale(this._pixelDensity, this._pixelDensity);
+    if (arguments[0] instanceof p5.Image) {
+      this._pInst.image(arguments[0], 0, 0, this.width, this.height);
+    } else {
+      var curFill = this.drawingContext.fillStyle;
+      var color = this._pInst.color.apply(this._pInst, arguments);
+      var newFill = color.toString();
+      this.drawingContext.fillStyle = newFill;
+      this.drawingContext.fillRect(0, 0, this.width, this.height);
+      this.drawingContext.fillStyle = curFill;
+    }
+    this.drawingContext.restore();
+  };
+  p5.Graphics2D.prototype.clear = function () {
+    this.drawingContext.clearRect(0, 0, this.width, this.height);
+  };
+  p5.Graphics2D.prototype.fill = function () {
     var ctx = this.drawingContext;
-    ctx.fillStyle = p5.Color.getColor.apply(this._pInst, arguments);
-    ctx.fillRect(0, 0, this._pInst.width, this._pInst.height);
-    ctx.fillStyle = curFill;
-  };
-  p5.Graphics2D.prototype.clear = function () {
-    this.drawingContext.clearRect(0, 0, this._pInst.width, this._pInst.height);
-  };
-  p5.Graphics2D.prototype.fill = function () {
-    this.drawingContext.fillStyle = p5.Color.getColor.apply(this._pInst, arguments);
+    var color = this._pInst.color.apply(this._pInst, arguments);
+    ctx.fillStyle = color.toString();
   };
   p5.Graphics2D.prototype.stroke = function () {
-    this.drawingContext.strokeStyle = p5.Color.getColor.apply(this._pInst, arguments);
+    var ctx = this.drawingContext;
+    var color = this._pInst.color.apply(this._pInst, arguments);
+    ctx.strokeStyle = color.toString();
   };
   p5.Graphics2D.prototype.image = function (img, x, y, w, h) {
-    if (this._pInst._tint) {
-      this.drawingContext.drawImage(getTintedImageCanvas(img), x, y, w, h);
-    } else {
-      var frame = img.canvas ? img.canvas : img.elt;
-      this.drawingContext.drawImage(frame, x, y, w, h);
-    }
-  };
-  function getTintedImageCanvas(img) {
+    var frame = img.canvas || img.elt;
+    x = x || 0;
+    y = y || 0;
+    w = w || img.width;
+    h = h || img.height;
+    var vals = canvas.modeAdjust(x, y, w, h, this._pInst._imageMode);
+    try {
+      if (this._pInst._tint && img.canvas) {
+        this.drawingContext.drawImage(this._getTintedImageCanvas(img), vals.x, vals.y, vals.w, vals.h);
+      } else {
+        this.drawingContext.drawImage(frame, vals.x, vals.y, vals.w, vals.h);
+      }
+    } catch (e) {
+      if (e.name !== 'NS_ERROR_NOT_AVAILABLE') {
+        throw e;
+      }
+    }
+  };
+  p5.Graphics2D.prototype._getTintedImageCanvas = function (img) {
     if (!img.canvas) {
       return img;
     }
@@ -1442,13 +1461,13 @@
       var b = pixels[i + 2];
       var a = pixels[i + 3];
       newPixels[i] = r * this._tint[0] / 255;
-      newPixels[i + 1] = g * this._tint[1] / 255;
-      newPixels[i + 2] = b * this._tint[2] / 255;
-      newPixels[i + 3] = a * this._tint[3] / 255;
+      newPixels[i + 1] = g * this._pInst._tint[1] / 255;
+      newPixels[i + 2] = b * this._pInst._tint[2] / 255;
+      newPixels[i + 3] = a * this._pInst._tint[3] / 255;
     }
     tmpCtx.putImageData(id, 0, 0);
     return tmpCanvas;
-  }
+  };
   p5.Graphics2D.prototype.blend = function () {
     var currBlend = this.drawingContext.globalCompositeOperation;
     var blendMode = arguments[arguments.length - 1];
@@ -1485,6 +1504,15 @@
     this.drawingContext.drawImage(srcImage.canvas, sx, sy, sw, sh, dx, dy, dw, dh);
   };
   p5.Graphics2D.prototype.get = function (x, y, w, h) {
+    if (x === undefined && y === undefined && w === undefined && h === undefined) {
+      x = 0;
+      y = 0;
+      w = this.width;
+      h = this.height;
+    } else if (w === undefined && h === undefined) {
+      w = 1;
+      h = 1;
+    }
     if (x > this.width || y > this.height || x < 0 || y < 0) {
       return [
         0,
@@ -1505,19 +1533,23 @@
       w = Math.min(w, this.width);
       h = Math.min(h, this.height);
       var region = new p5.Image(w, h);
-      region.drawingContext.putImageData(imageData, 0, 0, 0, 0, w, h);
+      region.canvas.getContext('2d').putImageData(imageData, 0, 0, 0, 0, w, h);
       return region;
     }
   };
   p5.Graphics2D.prototype.loadPixels = function () {
-    var imageData = this.drawingContext.getImageData(0, 0, this._pInst.width, this._pInst.height);
+    var imageData = this.drawingContext.getImageData(0, 0, this.width, this.height);
     this._setProperty('imageData', imageData);
     this._pInst._setProperty('pixels', imageData.data);
   };
   p5.Graphics2D.prototype.set = function (x, y, imgOrCol) {
     if (imgOrCol instanceof p5.Image) {
+      this.drawingContext.save();
+      this.drawingContext.setTransform(1, 0, 0, 1, 0, 0);
+      this.drawingContext.scale(this._pixelDensity, this._pixelDensity);
       this.drawingContext.drawImage(imgOrCol.canvas, x, y);
-      this._pInst.loadPixels.call(this._pInst);
+      this.loadPixels.call(this._pInst);
+      this.drawingContext.restore();
     } else {
       var idx = 4 * (y * this.width + x);
       if (!this.imageData) {
@@ -1553,36 +1585,43 @@
   p5.Graphics2D.prototype.updatePixels = function (x, y, w, h) {
     this.drawingContext.putImageData(this.imageData, x, y, 0, 0, w, h);
   };
-  p5.Graphics2D.prototype.arc = function (x, y, w, h, strt, stp, mode, crvs) {
+  p5.Graphics2D.prototype.arc = function (x, y, w, h, start, stop, mode) {
+    if (!this._pInst._doStroke && !this._pInst._doFill) {
+      return;
+    }
+    if (this._pInst._angleMode === constants.DEGREES) {
+      start = this._pInst.radians(start);
+      stop = this._pInst.radians(stop);
+    }
     var ctx = this.drawingContext;
-    var doFill = this._pInst._doFill, doStroke = this._pInst._doStroke;
-    var vals = canvas.arcModeAdjust(x, y, w, h, this._pInst._ellipseMode);
+    var vals = canvas.arcModeAdjust(x, y, this.width, this.height, this._ellipseMode);
+    var curves = this._pInst._createArc(1, start, stop);
     var rx = vals.w / 2;
     var ry = vals.h / 2;
     ctx.beginPath();
-    crvs.forEach(function (curve, index) {
+    curves.forEach(function (curve, index) {
       if (index === 0) {
         ctx.moveTo(vals.x + curve.x1 * rx, vals.y + curve.y1 * ry);
       }
       ctx.bezierCurveTo(vals.x + curve.x2 * rx, vals.y + curve.y2 * ry, vals.x + curve.x3 * rx, vals.y + curve.y3 * ry, vals.x + curve.x4 * rx, vals.y + curve.y4 * ry);
     });
-    if (doFill) {
+    if (this._pInst._doFill) {
       if (mode === constants.PIE || mode == null) {
         ctx.lineTo(vals.x, vals.y);
       }
       ctx.closePath();
       ctx.fill();
-      if (doStroke) {
+      if (this._pInst._doStroke) {
         if (mode === constants.CHORD || mode === constants.PIE) {
           ctx.stroke();
           return this;
         }
       }
     }
-    if (doStroke) {
+    if (this._pInst._doStroke) {
       if (mode === constants.OPEN || mode == null) {
         ctx.beginPath();
-        crvs.forEach(function (curve, index) {
+        curves.forEach(function (curve, index) {
           if (index === 0) {
             ctx.moveTo(vals.x + curve.x1 * rx, vals.y + curve.y1 * ry);
           }
@@ -1681,7 +1720,7 @@
     }
     return this;
   };
-  p5.Graphics2D.prototype.rect = function (a, b, c, d) {
+  p5.Graphics2D.prototype.rect = function (x, y, w, h, tl, tr, br, bl) {
     var ctx = this.drawingContext;
     var doFill = this._pInst._doFill, doStroke = this._pInst._doStroke;
     if (doFill && !doStroke) {
@@ -1693,14 +1732,69 @@
         return this;
       }
     }
-    var vals = canvas.modeAdjust(a, b, c, d, this._pInst._rectMode);
+    var vals = canvas.modeAdjust(x, y, w, h, this._rectMode);
+    if (this._doStroke && ctx.lineWidth % 2 === 1) {
+      ctx.translate(0.5, 0.5);
+    }
     ctx.beginPath();
-    ctx.rect(vals.x, vals.y, vals.w, vals.h);
-    if (doFill) {
+    if (typeof tl === 'undefined') {
+      ctx.rect(vals.x, vals.y, vals.w, vals.h);
+    } else {
+      if (typeof tr === 'undefined') {
+        tr = tl;
+      }
+      if (typeof br === 'undefined') {
+        br = tr;
+      }
+      if (typeof bl === 'undefined') {
+        bl = br;
+      }
+      var _x = vals.x;
+      var _y = vals.y;
+      var _w = vals.w;
+      var _h = vals.h;
+      var hw = _w / 2;
+      var hh = _h / 2;
+      if (_w < 2 * tl) {
+        tl = hw;
+      }
+      if (_h < 2 * tl) {
+        tl = hh;
+      }
+      if (_w < 2 * tr) {
+        tr = hw;
+      }
+      if (_h < 2 * tr) {
+        tr = hh;
+      }
+      if (_w < 2 * br) {
+        br = hw;
+      }
+      if (_h < 2 * br) {
+        br = hh;
+      }
+      if (_w < 2 * bl) {
+        bl = hw;
+      }
+      if (_h < 2 * bl) {
+        bl = hh;
+      }
+      ctx.beginPath();
+      ctx.moveTo(_x + tl, _y);
+      ctx.arcTo(_x + _w, _y, _x + _w, _y + _h, tr);
+      ctx.arcTo(_x + _w, _y + _h, _x, _y + _h, br);
+      ctx.arcTo(_x, _y + _h, _x, _y, bl);
+      ctx.arcTo(_x, _y, _x + _w, _y, tl);
+      ctx.closePath();
+    }
+    if (this._doFill) {
       ctx.fill();
     }
-    if (doStroke) {
+    if (this._doStroke) {
       ctx.stroke();
+    }
+    if (this._doStroke && ctx.lineWidth % 2 === 1) {
+      ctx.translate(-0.5, -0.5);
     }
     return this;
   };
@@ -1728,19 +1822,250 @@
       ctx.stroke();
     }
   };
+  p5.Graphics2D.prototype.endShape = function (mode, vertices, isCurve, isBezier, isQuadratic, isContour, shapeKind) {
+    if (vertices.length === 0) {
+      return this;
+    }
+    if (!this._pInst._doStroke && !this._pInst._doFill) {
+      return this;
+    }
+    var closeShape = mode === constants.CLOSE;
+    var v;
+    if (closeShape && !isContour) {
+      vertices.push(vertices[0]);
+    }
+    var i, j;
+    var numVerts = vertices.length;
+    if (isCurve && (shapeKind === constants.POLYGON || shapeKind === null)) {
+      if (numVerts > 3) {
+        var b = [], s = 1 - this._pInst._curveTightness;
+        this.drawingContext.beginPath();
+        this.drawingContext.moveTo(vertices[1][0], vertices[1][1]);
+        for (i = 1; i + 2 < numVerts; i++) {
+          v = vertices[i];
+          b[0] = [
+            v[0],
+            v[1]
+          ];
+          b[1] = [
+            v[0] + (s * vertices[i + 1][0] - s * vertices[i - 1][0]) / 6,
+            v[1] + (s * vertices[i + 1][1] - s * vertices[i - 1][1]) / 6
+          ];
+          b[2] = [
+            vertices[i + 1][0] + (s * vertices[i][0] - s * vertices[i + 2][0]) / 6,
+            vertices[i + 1][1] + (s * vertices[i][1] - s * vertices[i + 2][1]) / 6
+          ];
+          b[3] = [
+            vertices[i + 1][0],
+            vertices[i + 1][1]
+          ];
+          this.drawingContext.bezierCurveTo(b[1][0], b[1][1], b[2][0], b[2][1], b[3][0], b[3][1]);
+        }
+        if (closeShape) {
+          this.drawingContext.lineTo(vertices[i + 1][0], vertices[i + 1][1]);
+        }
+        this._doFillStrokeClose();
+      }
+    } else if (isBezier && (shapeKind === constants.POLYGON || shapeKind === null)) {
+      this.drawingContext.beginPath();
+      for (i = 0; i < numVerts; i++) {
+        if (vertices[i].isVert) {
+          if (vertices[i].moveTo) {
+            this.drawingContext.moveTo(vertices[i][0], vertices[i][1]);
+          } else {
+            this.drawingContext.lineTo(vertices[i][0], vertices[i][1]);
+          }
+        } else {
+          this.drawingContext.bezierCurveTo(vertices[i][0], vertices[i][1], vertices[i][2], vertices[i][3], vertices[i][4], vertices[i][5]);
+        }
+      }
+      this._doFillStrokeClose();
+    } else if (isQuadratic && (shapeKind === constants.POLYGON || shapeKind === null)) {
+      this.drawingContext.beginPath();
+      for (i = 0; i < numVerts; i++) {
+        if (vertices[i].isVert) {
+          if (vertices[i].moveTo) {
+            this.drawingContext.moveTo([0], vertices[i][1]);
+          } else {
+            this.drawingContext.lineTo(vertices[i][0], vertices[i][1]);
+          }
+        } else {
+          this.drawingContext.quadraticCurveTo(vertices[i][0], vertices[i][1], vertices[i][2], vertices[i][3]);
+        }
+      }
+      this._doFillStrokeClose();
+    } else {
+      if (shapeKind === constants.POINTS) {
+        for (i = 0; i < numVerts; i++) {
+          v = vertices[i];
+          if (this._pInst._doStroke) {
+            this._pInst.stroke(v[6]);
+          }
+          this._pInst.point(v[0], v[1]);
+        }
+      } else if (shapeKind === constants.LINES) {
+        for (i = 0; i + 1 < numVerts; i += 2) {
+          v = vertices[i];
+          if (this._pInst._doStroke) {
+            this._pInst.stroke(vertices[i + 1][6]);
+          }
+          this._pInst.line(v[0], v[1], vertices[i + 1][0], vertices[i + 1][1]);
+        }
+      } else if (shapeKind === constants.TRIANGLES) {
+        for (i = 0; i + 2 < numVerts; i += 3) {
+          v = vertices[i];
+          this.drawingContext.beginPath();
+          this.drawingContext.moveTo(v[0], v[1]);
+          this.drawingContext.lineTo(vertices[i + 1][0], vertices[i + 1][1]);
+          this.drawingContext.lineTo(vertices[i + 2][0], vertices[i + 2][1]);
+          this.drawingContext.lineTo(v[0], v[1]);
+          if (this._pInst._doFill) {
+            this._pInst.fill(vertices[i + 2][5]);
+            this.drawingContext.fill();
+          }
+          if (this._pInst._doStroke) {
+            this._pInst.stroke(vertices[i + 2][6]);
+            this.drawingContext.stroke();
+          }
+          this.drawingContext.closePath();
+        }
+      } else if (shapeKind === constants.TRIANGLE_STRIP) {
+        for (i = 0; i + 1 < numVerts; i++) {
+          v = vertices[i];
+          this.drawingContext.beginPath();
+          this.drawingContext.moveTo(vertices[i + 1][0], vertices[i + 1][1]);
+          this.drawingContext.lineTo(v[0], v[1]);
+          if (this._pInst._doStroke) {
+            this._pInst.stroke(vertices[i + 1][6]);
+          }
+          if (this._pInst._doFill) {
+            this._pInst.fill(vertices[i + 1][5]);
+          }
+          if (i + 2 < numVerts) {
+            this.drawingContext.lineTo(vertices[i + 2][0], vertices[i + 2][1]);
+            if (this._pInst._doStroke) {
+              this._pInst.stroke(vertices[i + 2][6]);
+            }
+            if (this._pInst._doFill) {
+              this._pInst.fill(vertices[i + 2][5]);
+            }
+          }
+          this._doFillStrokeClose();
+        }
+      } else if (shapeKind === constants.TRIANGLE_FAN) {
+        if (numVerts > 2) {
+          this.drawingContext.beginPath();
+          this.drawingContext.moveTo(vertices[0][0], vertices[0][1]);
+          this.drawingContext.lineTo(vertices[1][0], vertices[1][1]);
+          this.drawingContext.lineTo(vertices[2][0], vertices[2][1]);
+          if (this._pInst._doFill) {
+            this._pInst.fill(vertices[2][5]);
+          }
+          if (this._pInst._doStroke) {
+            this._pInst.stroke(vertices[2][6]);
+          }
+          this._doFillStrokeClose();
+          for (i = 3; i < numVerts; i++) {
+            v = vertices[i];
+            this.drawingContext.beginPath();
+            this.drawingContext.moveTo(vertices[0][0], vertices[0][1]);
+            this.drawingContext.lineTo(vertices[i - 1][0], vertices[i - 1][1]);
+            this.drawingContext.lineTo(v[0], v[1]);
+            if (this._pInst._doFill) {
+              this._pInst.fill(v[5]);
+            }
+            if (this._pInst._doStroke) {
+              this._pInst.stroke(v[6]);
+            }
+            this._doFillStrokeClose();
+          }
+        }
+      } else if (shapeKind === constants.QUADS) {
+        for (i = 0; i + 3 < numVerts; i += 4) {
+          v = vertices[i];
+          this.drawingContext.beginPath();
+          this.drawingContext.moveTo(v[0], v[1]);
+          for (j = 1; j < 4; j++) {
+            this.drawingContext.lineTo(vertices[i + j][0], vertices[i + j][1]);
+          }
+          this.drawingContext.lineTo(v[0], v[1]);
+          if (this._pInst._doFill) {
+            this._pInst.fill(vertices[i + 3][5]);
+          }
+          if (this._pInst._doStroke) {
+            this._pInst.stroke(vertices[i + 3][6]);
+          }
+          this._doFillStrokeClose();
+        }
+      } else if (shapeKind === constants.QUAD_STRIP) {
+        if (numVerts > 3) {
+          for (i = 0; i + 1 < numVerts; i += 2) {
+            v = vertices[i];
+            this.drawingContext.beginPath();
+            if (i + 3 < numVerts) {
+              this.drawingContext.moveTo(vertices[i + 2][0], vertices[i + 2][1]);
+              this.drawingContext.lineTo(v[0], v[1]);
+              this.drawingContext.lineTo(vertices[i + 1][0], vertices[i + 1][1]);
+              this.drawingContext.lineTo(vertices[i + 3][0], vertices[i + 3][1]);
+              if (this._pInst._doFill) {
+                this._pInst.fill(vertices[i + 3][5]);
+              }
+              if (this._pInst._doStroke) {
+                this._pInst.stroke(vertices[i + 3][6]);
+              }
+            } else {
+              this.drawingContext.moveTo(v[0], v[1]);
+              this.drawingContext.lineTo(vertices[i + 1][0], vertices[i + 1][1]);
+            }
+            this._doFillStrokeClose();
+          }
+        }
+      } else {
+        this.drawingContext.beginPath();
+        this.drawingContext.moveTo(vertices[0][0], vertices[0][1]);
+        for (i = 1; i < numVerts; i++) {
+          v = vertices[i];
+          if (v.isVert) {
+            if (v.moveTo) {
+              this.drawingContext.moveTo(v[0], v[1]);
+            } else {
+              this.drawingContext.lineTo(v[0], v[1]);
+            }
+          }
+        }
+        this._doFillStrokeClose();
+      }
+    }
+    isCurve = false;
+    isBezier = false;
+    isQuadratic = false;
+    isContour = false;
+    if (closeShape) {
+      vertices.pop();
+    }
+    return this;
+  };
   p5.Graphics2D.prototype.noSmooth = function () {
     this.drawingContext.mozImageSmoothingEnabled = false;
     this.drawingContext.webkitImageSmoothingEnabled = false;
+    return this;
   };
   p5.Graphics2D.prototype.smooth = function () {
     this.drawingContext.mozImageSmoothingEnabled = true;
     this.drawingContext.webkitImageSmoothingEnabled = true;
+    return this;
   };
   p5.Graphics2D.prototype.strokeCap = function (cap) {
-    this.drawingContext.lineCap = cap;
+    if (cap === constants.ROUND || cap === constants.SQUARE || cap === constants.PROJECT) {
+      this.drawingContext.lineCap = cap;
+    }
+    return this;
   };
   p5.Graphics2D.prototype.strokeJoin = function (join) {
-    this.drawingContext.lineJoin = join;
+    if (join === constants.ROUND || join === constants.BEVEL || join === constants.MITER) {
+      this.drawingContext.lineJoin = join;
+    }
+    return this;
   };
   p5.Graphics2D.prototype.strokeWeight = function (w) {
     if (typeof w === 'undefined' || w === 0) {
@@ -1749,6 +2074,12 @@
       this.drawingContext.lineWidth = w;
     }
     return this;
+  };
+  p5.Graphics2D.prototype._getFill = function () {
+    return this.drawingContext.fillStyle;
+  };
+  p5.Graphics2D.prototype._getStroke = function () {
+    return this.drawingContext.strokeStyle;
   };
   p5.Graphics2D.prototype.bezier = function (x1, y1, x2, y2, x3, y3, x4, y4) {
     var ctx = this.drawingContext;
@@ -1775,11 +2106,21 @@
     ctx.stroke();
     ctx.closePath();
   };
+  p5.Graphics2D.prototype._doFillStrokeClose = function () {
+    if (this._pInst._doFill) {
+      this.drawingContext.fill();
+    }
+    if (this._pInst._doStroke) {
+      this.drawingContext.stroke();
+    }
+    this.drawingContext.closePath();
+  };
   p5.Graphics2D.prototype.applyMatrix = function (n00, n01, n02, n10, n11, n12) {
     this.drawingContext.transform(n00, n01, n02, n10, n11, n12);
   };
   p5.Graphics2D.prototype.resetMatrix = function () {
-    this.drawingContext.setTransform();
+    this.drawingContext.setTransform(1, 0, 0, 1, 0, 0);
+    return this;
   };
   p5.Graphics2D.prototype.rotate = function (r) {
     this.drawingContext.rotate(r);
@@ -1796,13 +2137,37 @@
     return this;
   };
   p5.Graphics2D.prototype.shearX = function (angle) {
-    this.drawingContext.transform(1, 0, this.tan(angle), 1, 0, 0);
+    if (this._pInst._angleMode === constants.DEGREES) {
+      angle = this._pInst.radians(angle);
+    }
+    this.drawingContext.transform(1, 0, this._pInst.tan(angle), 1, 0, 0);
+    return this;
   };
   p5.Graphics2D.prototype.shearY = function (angle) {
-    this.drawingContext.transform(1, this.tan(angle), 0, 1, 0, 0);
+    if (this._pInst._angleMode === constants.DEGREES) {
+      angle = this._pInst.radians(angle);
+    }
+    this.drawingContext.transform(1, this._pInst.tan(angle), 0, 1, 0, 0);
+    return this;
   };
   p5.Graphics2D.prototype.translate = function (x, y) {
     this.drawingContext.translate(x, y);
+    return this;
+  };
+  p5.Graphics2D.prototype.textWidth = function (s) {
+    return this.drawingContext.measureText(s).width;
+  };
+  p5.Graphics2D.prototype.textAlign = function (h, v) {
+    if (h === constants.LEFT || h === constants.RIGHT || h === constants.CENTER) {
+      this.drawingContext.textAlign = h;
+    }
+    if (v === constants.TOP || v === constants.BOTTOM || v === constants.CENTER || v === constants.BASELINE) {
+      this.drawingContext.textBaseline = v;
+    }
+  };
+  p5.Graphics2D.prototype._applyTextProperties = function (textStyle, textSize, textFont) {
+    var str = textStyle + ' ' + textSize + 'px ' + textFont;
+    this.drawingContext.font = str;
   };
   p5.Graphics2D.prototype.push = function () {
     this.drawingContext.save();
@@ -3844,6 +4209,12 @@
     this._graphics.set(x, y, imgOrCol);
   };
   p5.prototype.updatePixels = function (x, y, w, h) {
+    if (x === undefined && y === undefined && w === undefined && h === undefined) {
+      x = 0;
+      y = 0;
+      w = this.width;
+      h = this.height;
+    }
     this._graphics.updatePixels(x, y, w, h);
   };
   return p5;
@@ -5721,9 +6092,6 @@
       }
     }
     console.log('pixel density is ', this._pixelDensity);
-    c.setAttribute('width', w * this._pixelDensity);
-    c.setAttribute('height', h * this._pixelDensity);
-    c.setAttribute('style', 'width:' + w + 'px !important; height:' + h + 'px !important;');
     if (!this._setupDone) {
       c.className += ' p5_hidden';
       c.style.visibility = 'hidden';
@@ -5750,11 +6118,13 @@
     this._defaultGraphics._applyDefaults();
     return this._defaultGraphics;
   };
-  p5.prototype.resizeCanvas = function (w, h) {
+  p5.prototype.resizeCanvas = function (w, h, noRedraw) {
     if (this._graphics) {
       this._graphics.resize(w, h);
       this._graphics._applyDefaults();
-      this.redraw();
+      if (!noRedraw) {
+        this.redraw();
+      }
     }
   };
   p5.prototype.noCanvas = function () {
@@ -5814,22 +6184,22 @@
   var p5 = core;
   var constants = constants;
   var EPSILON = 0.00001;
-  function createArc(radius, startAngle, endAngle) {
+  p5.prototype._createArc = function (radius, startAngle, endAngle) {
     var twoPI = Math.PI * 2;
     var curves = [];
     var piOverTwo = Math.PI / 2;
     var sgn = startAngle < endAngle ? 1 : -1;
     var a1 = startAngle;
     var totalAngle = Math.min(twoPI, Math.abs(endAngle - startAngle));
-    for (; totalAngle > EPSILON;) {
+    while (totalAngle > EPSILON) {
       var a2 = a1 + sgn * Math.min(totalAngle, piOverTwo);
-      curves.push(createSmallArc(radius, a1, a2));
+      curves.push(this._createSmallArc(radius, a1, a2));
       totalAngle -= Math.abs(a2 - a1);
       a1 = a2;
     }
     return curves;
-  }
-  function createSmallArc(r, a1, a2) {
+  };
+  p5.prototype._createSmallArc = function (r, a1, a2) {
     var a = (a2 - a1) / 2;
     var x4 = r * Math.cos(a);
     var y4 = r * Math.sin(a);
@@ -5855,9 +6225,8 @@
       x4: r * Math.cos(a2),
       y4: r * Math.sin(a2)
     };
-  }
+  };
   p5.prototype.arc = function (x, y, width, height, start, stop, mode) {
-    var curves = createArc(1, start, stop);
     if (!this._doStroke && !this._doFill) {
       return this;
     }
@@ -5865,6 +6234,7 @@
       start = this.radians(start);
       stop = this.radians(stop);
     }
+    var curves = this._createArc(1, start, stop);
     this._graphics.arc(x, y, width, height, start, stop, mode, curves);
     return this;
   };
@@ -5905,75 +6275,7 @@
     if (!this._doStroke && !this._doFill) {
       return;
     }
-<<<<<<< HEAD
-    var vals = canvas.modeAdjust(x, y, w, h, this._rectMode);
-    var ctx = this.drawingContext;
-    if (this._doStroke && ctx.lineWidth % 2 === 1) {
-      ctx.translate(0.5, 0.5);
-    }
-    ctx.beginPath();
-    if (typeof tl === 'undefined') {
-      ctx.rect(vals.x, vals.y, vals.w, vals.h);
-    } else {
-      if (typeof tr === 'undefined') {
-        tr = tl;
-      }
-      if (typeof br === 'undefined') {
-        br = tr;
-      }
-      if (typeof bl === 'undefined') {
-        bl = br;
-      }
-      var _x = vals.x;
-      var _y = vals.y;
-      var _w = vals.w;
-      var _h = vals.h;
-      var hw = _w / 2;
-      var hh = _h / 2;
-      if (_w < 2 * tl) {
-        tl = hw;
-      }
-      if (_h < 2 * tl) {
-        tl = hh;
-      }
-      if (_w < 2 * tr) {
-        tr = hw;
-      }
-      if (_h < 2 * tr) {
-        tr = hh;
-      }
-      if (_w < 2 * br) {
-        br = hw;
-      }
-      if (_h < 2 * br) {
-        br = hh;
-      }
-      if (_w < 2 * bl) {
-        bl = hw;
-      }
-      if (_h < 2 * bl) {
-        bl = hh;
-      }
-      ctx.beginPath();
-      ctx.moveTo(_x + tl, _y);
-      ctx.arcTo(_x + _w, _y, _x + _w, _y + _h, tr);
-      ctx.arcTo(_x + _w, _y + _h, _x, _y + _h, br);
-      ctx.arcTo(_x, _y + _h, _x, _y, bl);
-      ctx.arcTo(_x, _y, _x + _w, _y, tl);
-      ctx.closePath();
-    }
-    if (this._doFill) {
-      ctx.fill();
-    }
-    if (this._doStroke) {
-      ctx.stroke();
-    }
-    if (this._doStroke && ctx.lineWidth % 2 === 1) {
-      ctx.translate(-0.5, -0.5);
-    }
-=======
-    this._graphics.rect(a, b, c, d);
->>>>>>> 3aa5751c
+    this._graphics.rect(x, y, w, h, tl, tr, br, bl);
     return this;
   };
   p5.prototype.triangle = function (x1, y1, x2, y2, x3, y3) {
@@ -6488,7 +6790,7 @@
     if (this._graphics.isP3D) {
       this._graphics.rotateZ(rad);
     } else {
-      throw 'not yet implemented.';
+      throw 'not supported in p2d. Please use webgl mode';
     }
     return this;
   };
@@ -6534,13 +6836,8 @@
   p5.prototype._textStyle = constants.NORMAL;
   p5.prototype._textAscent = null;
   p5.prototype._textDescent = null;
-  p5.prototype.textAlign = function (a, v) {
-    if (a === constants.LEFT || a === constants.RIGHT || a === constants.CENTER) {
-      this._graphics.textAlign(a);
-    }
-    if (v === constants.TOP || v === constants.BOTTOM || v === constants.CENTER || v === constants.BASELINE) {
-      this.drawingContext.textBaseline = v;
-    }
+  p5.prototype.textAlign = function (h, v) {
+    this._graphics.textAlign(h, v);
   };
   p5.prototype.textLeading = function (l) {
     this._setProperty('_textLeading', l);
@@ -6557,7 +6854,7 @@
     }
   };
   p5.prototype.textWidth = function (s) {
-    return this._graphics.textWidth();
+    return this._graphics.textWidth(s);
   };
   p5.prototype.textAscent = function () {
     if (this._textAscent == null) {
@@ -6574,7 +6871,7 @@
   p5.prototype._applyTextProperties = function () {
     this._setProperty('_textAscent', null);
     this._setProperty('_textDescent', null);
-    this._graphics._applyTextProperties();
+    this._graphics._applyTextProperties(this._textStyle, this._textSize, this._textFont);
   };
   p5.prototype._updateTextMetrics = function () {
     var text = document.createElement('span');
